--- conflicted
+++ resolved
@@ -21,23 +21,15 @@
 #include "containers_widget.h"
 #include "ad_interface.h"
 #include "entry_proxy_model.h"
-<<<<<<< HEAD
 #include "entry_model.h"
-=======
 #include "entry_context_menu.h"
->>>>>>> 6599c23f
 
 #include <QTreeView>
 #include <QLabel>
 #include <QLayout>
 
-<<<<<<< HEAD
-ContentsWidget::ContentsWidget(EntryModel *model_arg, ContainersWidget *containers_widget, QWidget *parent)
+ContentsWidget::ContentsWidget(EntryModel* model_arg, ContainersWidget *containers_widget, EntryContextMenu *entry_context_menu, QWidget *parent)
 : EntryWidget(model_arg, parent)
-=======
-ContentsWidget::ContentsWidget(AdModel* model, EntryContextMenu *entry_context_menu, QWidget *parent)
-: EntryWidget(model, parent)
->>>>>>> 6599c23f
 {   
     model = model_arg;
     model->setHorizontalHeaderItem(Column::Name, new QStandardItem("Name"));
@@ -54,7 +46,7 @@
     view->setItemsExpandable(false);
     view->setExpandsOnDoubleClick(false);
     view->setModel(proxy);
-    entry_context_menu->connect_view(view, AdModel::Column::DN);
+    entry_context_menu->connect_view(view, Column::DN);
 
     // Insert label into layout
     const auto label = new QLabel("Contents");
