/*
 * ADMC - AD Management Center
 *
 * Copyright (C) 2020 BaseALT Ltd.
 *
 * This program is free software: you can redistribute it and/or modify
 * it under the terms of the GNU General Public License as published by
 * the Free Software Foundation, either version 3 of the License, or
 * (at your option) any later version.
 *
 * This program is distributed in the hope that it will be useful,
 * but WITHOUT ANY WARRANTY; without even the implied warranty of
 * MERCHANTABILITY or FITNESS FOR A PARTICULAR PURPOSE.  See the
 * GNU General Public License for more details.
 *
 * You should have received a copy of the GNU General Public License
 * along with this program.  If not, see <http://www.gnu.org/licenses/>.
 */

#include "contents_widget.h"
#include "containers_widget.h"
#include "ad_interface.h"
#include "advanced_view_proxy.h"
#include "entry_model.h"
#include "entry_context_menu.h"
#include "dn_column_proxy.h"
#include "utils.h"

#include <QTreeView>
#include <QLabel>
#include <QLayout>

enum ContentsColumn {
    ContentsColumn_Name,
    ContentsColumn_Category,
    ContentsColumn_Description,
    ContentsColumn_DN,
    ContentsColumn_COUNT,
};

ContentsWidget::ContentsWidget(ContainersWidget *containers_widget, EntryContextMenu *entry_context_menu, QWidget *parent)
: QWidget(parent)
{   
    model = new ContentsModel(this);
<<<<<<< HEAD
    const auto advanced_view_proxy = new AdvancedViewProxy(ContentsModel::Column::DN, this);
    const auto dn_column_proxy = new DnColumnProxy(ContentsModel::Column::DN, this);
=======

    const auto proxy = new AdvancedViewProxy(ContentsColumn_DN, this);
    proxy->setSourceModel(model);

    const auto dn_column_proxy = new DnColumnProxy(ContentsColumn_DN, this);
    dn_column_proxy->setSourceModel(proxy);
>>>>>>> 4a9a81ab

    view = new QTreeView(this);
    view->setAcceptDrops(true);
    view->setEditTriggers(QAbstractItemView::NoEditTriggers);
    view->setSelectionMode(QAbstractItemView::SingleSelection);
    view->setRootIsDecorated(false);
    view->setItemsExpandable(false);
    view->setExpandsOnDoubleClick(false);
    view->setContextMenuPolicy(Qt::CustomContextMenu);
    view->setDragDropMode(QAbstractItemView::DragDrop);
    entry_context_menu->connect_view(view, ContentsColumn_DN);

    setup_model_chain(view, model, {advanced_view_proxy, dn_column_proxy});

    // Insert label into layout
    const auto label = new QLabel("Contents");

    const auto layout = new QVBoxLayout(this);
    layout->setContentsMargins(0, 0, 0, 0);
    layout->setSpacing(0);
    layout->removeWidget(view);
    layout->addWidget(label);
    layout->addWidget(view);

    connect(
        containers_widget, &ContainersWidget::selected_changed,
        this, &ContentsWidget::on_containers_selected_changed);

    connect(
        view, &QAbstractItemView::clicked,
        [this] (const QModelIndex &index) {
            const QString dn = get_dn_from_index(index, ContentsColumn_DN);

            emit clicked_dn(dn);
        });
}

void ContentsWidget::on_containers_selected_changed(const QString &dn) {
    model->change_target(dn);

    set_root_to_head(view);
}

ContentsModel::ContentsModel(QObject *parent)
: EntryModel(ContentsColumn_COUNT, ContentsColumn_DN, parent)
{
    setHorizontalHeaderItem(ContentsColumn_Name, new QStandardItem("Name"));
    setHorizontalHeaderItem(ContentsColumn_Category, new QStandardItem("Category"));
    setHorizontalHeaderItem(ContentsColumn_Description, new QStandardItem("Description"));
    setHorizontalHeaderItem(ContentsColumn_DN, new QStandardItem("DN"));

    connect(
        AD(), &AdInterface::create_entry_complete,
        this, &ContentsModel::on_create_entry_complete);
    connect(
        AD(), &AdInterface::dn_changed,
        this, &ContentsModel::on_dn_changed);
    connect(
        AD(), &AdInterface::attributes_changed,
        this, &ContentsModel::on_attributes_changed);
}

void ContentsModel::change_target(const QString &dn) {
    removeRows(0, rowCount());

    if (dn == "") {
        return;
    }

    // Load head
    target_dn = dn;
    QStandardItem *root = invisibleRootItem();    
    make_new_row(root, target_dn);
    QStandardItem *head = item(0, 0);

    // Load children
    QList<QString> children = AD()->load_children(dn);
    for (auto child_dn : children) {
        make_new_row(head, child_dn);
    }
}

void ContentsModel::on_create_entry_complete(const QString &dn, NewEntryType type) {
    QString parent_dn = extract_parent_dn_from_dn(dn);

    if (parent_dn == target_dn) {
        QStandardItem *head = item(0, 0);
        make_new_row(head, dn);
    }
}

void ContentsModel::on_dn_changed(const QString &old_dn, const QString &new_dn) {
    const bool deleted = (new_dn == "");

    if (deleted && old_dn == target_dn) {
        change_target("");

        return;
    }

    const QString new_parent = extract_parent_dn_from_dn(new_dn);
    const bool is_child = (old_dn != target_dn);
    if (is_child && new_parent != target_dn) {
        // Remove row
        QList<QStandardItem *> row = find_row(old_dn);

        if (!row.isEmpty()) {
            const QStandardItem *item = row[0];
            item = row[2];
            QStandardItem *parent = item->parent();
            const int row_i = item->row();

            parent->removeRow(row_i);
        }
    } else {
        // Update DN
        QStandardItem *dn_item = find_item(old_dn, ContentsColumn_DN);

        if (dn_item != nullptr) {
            dn_item->setText(new_dn);
        }
    }
}

void ContentsModel::on_attributes_changed(const QString &dn) {
    QList<QStandardItem *> row = find_row(dn);

    if (!row.isEmpty()) {
        load_row(row, dn);
    }
}

void ContentsModel::load_row(QList<QStandardItem *> row, const QString &dn) {
    QString name = AD()->get_attribute(dn, "name");

    // NOTE: this is given as raw DN and contains '-' where it should
    // have spaces, so convert it
    QString category = AD()->get_attribute(dn, "objectCategory");
    category = extract_name_from_dn(category);
    category = category.replace('-', ' ');

    QString description = AD()->get_attribute(dn, "description");

    row[ContentsColumn_Name]->setText(name);
    row[ContentsColumn_Category]->setText(category);
    row[ContentsColumn_Description]->setText(description);
    row[ContentsColumn_DN]->setText(dn);

    QIcon icon = get_entry_icon(dn);
    row[0]->setIcon(icon);
}

void ContentsModel::make_new_row(QStandardItem *parent, const QString &dn) {
    auto row = QList<QStandardItem *>();
    for (int i = 0; i < ContentsColumn_COUNT; i++) {
        row.push_back(new QStandardItem());
    }

    load_row(row, dn);

    parent->appendRow(row);
}<|MERGE_RESOLUTION|>--- conflicted
+++ resolved
@@ -42,17 +42,8 @@
 : QWidget(parent)
 {   
     model = new ContentsModel(this);
-<<<<<<< HEAD
-    const auto advanced_view_proxy = new AdvancedViewProxy(ContentsModel::Column::DN, this);
-    const auto dn_column_proxy = new DnColumnProxy(ContentsModel::Column::DN, this);
-=======
-
-    const auto proxy = new AdvancedViewProxy(ContentsColumn_DN, this);
-    proxy->setSourceModel(model);
-
+    const auto advanced_view_proxy = new AdvancedViewProxy(ContentsColumn_DN, this);
     const auto dn_column_proxy = new DnColumnProxy(ContentsColumn_DN, this);
-    dn_column_proxy->setSourceModel(proxy);
->>>>>>> 4a9a81ab
 
     view = new QTreeView(this);
     view->setAcceptDrops(true);
