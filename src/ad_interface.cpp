/*
 * ADMC - AD Management Center
 *
 * Copyright (C) 2020 BaseALT Ltd.
 *
 * This program is free software: you can redistribute it and/or modify
 * it under the terms of the GNU General Public License as published by
 * the Free Software Foundation, either version 3 of the License, or
 * (at your option) any later version.
 *
 * This program is distributed in the hope that it will be useful,
 * but WITHOUT ANY WARRANTY; without even the implied warranty of
 * MERCHANTABILITY or FITNESS FOR A PARTICULAR PURPOSE.  See the
 * GNU General Public License for more details.
 *
 * You should have received a copy of the GNU General Public License
 * along with this program.  If not, see <http://www.gnu.org/licenses/>.
 */

#include "ad_interface.h"
#include "ad_connection.h"
#include "admc.h"

AdInterface::AdInterface(QObject *parent)
: QObject(parent)
{
    connection = new adldap::AdConnection();
}

AdInterface::~AdInterface() {
    delete connection;
}

QList<QString> AdInterface::get_domain_hosts(const QString &domain, const QString &site) {
    const QByteArray domain_array = domain.toLatin1();
    const char *domain_cstr = domain_array.constData();

    const QByteArray site_array = site.toLatin1();
    const char *site_cstr = site_array.constData();

    char **hosts_raw = NULL;
    int hosts_result = ad_get_domain_hosts(domain_cstr, site_cstr, &hosts_raw);

    if (hosts_result == AD_SUCCESS) {
        auto hosts = QList<QString>();

        for (int i = 0; hosts_raw[i] != NULL; i++) {
            auto host = QString(hosts_raw[i]);
            hosts.push_back(host);
        }
        ad_array_free(hosts_raw);

        return hosts;
    } else {
        // emit get_domain_hosts_failed(domain, site, get_error_str());

        return QList<QString>();
    }
}

// "CN=foo,CN=bar,DC=domain,DC=com"
// =>
// "foo"
QString extract_name_from_dn(const QString &dn) {
    int equals_i = dn.indexOf('=') + 1;
    int comma_i = dn.indexOf(',');
    int segment_length = comma_i - equals_i;

    QString name = dn.mid(equals_i, segment_length);

    return name;
}

// "CN=foo,CN=bar,DC=domain,DC=com"
// =>
// "CN=bar,DC=domain,DC=com"
QString extract_parent_dn_from_dn(const QString &dn) {
    int comma_i = dn.indexOf(',');

    QString parent_dn = dn.mid(comma_i + 1);

    return parent_dn;
}

<<<<<<< HEAD
void AdInterface::login(const QString &host, const QString &domain) {
    const QString uri = "ldap://" + host;
    const std::string uri_std = uri.toStdString();
    const std::string domain_std = domain.toStdString();

    connection->connect(uri_std, domain_std);

    if (connection->is_connected()) {
        message(QString("Logged in to \"%1\" at \"%2\"").arg(host, domain));
=======
void AdInterface::login(const QString &base, const QString &head) {
    const int result = connection->connect(base.toStdString(), head.toStdString());

    if (result == AD_SUCCESS) {
        message(QString("Logged in to \"%1\" with head dn at \"%2\"").arg(base, head));
>>>>>>> 03345925

        emit logged_in();
    } else {
        message(QString("Failed to login to \"%1\" at \"%2\"").arg(host, domain));
    }
}

QString AdInterface::get_error_str() {
    return QString(connection->get_error());
}

bool AdInterface::is_connected() {
    return connection->is_connected();
}

QString AdInterface::get_search_base() {
    return QString::fromStdString(connection->get_search_base());
}

QString AdInterface::get_uri() {
    return QString::fromStdString(connection->get_uri());
}

QList<QString> AdInterface::list(const QString &dn) {
    const QByteArray dn_array = dn.toLatin1();
    const char *dn_cstr = dn_array.constData();

    char **children_raw;
    const int result = connection->list(dn_cstr, &children_raw);

    if (result == AD_SUCCESS) {
        auto children = QList<QString>();

        for (int i = 0; children_raw[i] != NULL; i++) {
            auto child = QString(children_raw[i]);
            children.push_back(child);
        }

        ad_array_free(children_raw);

        return children;
    } else {
        message(QString("Failed to load children of \"%1\". Error: \"%2\"").arg(dn, get_error_str()));

        return QList<QString>();
    }
}

QList<QString> AdInterface::search(const QString &filter) {
    const QByteArray filter_array = filter.toLatin1();
    const char *filter_cstr = filter_array.constData();

    char **results_raw;
    const int result_search = connection->search(filter_cstr, &results_raw);
    if (result_search == AD_SUCCESS) {
        auto results = QList<QString>();

        for (int i = 0; results_raw[i] != NULL; i++) {
            auto result = QString(results_raw[i]);
            results.push_back(result);
        }

        ad_array_free(results_raw);

        return results;
    } else {
        message(QString("Failed to search for \"%1\". Error: \"%2\"").arg(filter, get_error_str()));

        return QList<QString>();
    }
}

Attributes AdInterface::get_attributes(const QString &dn) {
    if (dn == "") {
        return Attributes();
    }

    // Load attributes if it's not in cache
    if (!attributes_cache.contains(dn)) {
        const QByteArray dn_array = dn.toLatin1();
        const char *dn_cstr = dn_array.constData();

        char** attributes_raw;
        const int result_get_attribute = connection->get_attribute(dn_cstr, "*", &attributes_raw);
        if (result_get_attribute == AD_SUCCESS) {
            Attributes attributes;
            // attributes_raw is in the form of:
            // char** array of {key, value, value, key, value ...}
            // transform it into:
            // map of {key => {value, value ...}, key => {value, value ...} ...}
            for (int i = 0; attributes_raw[i + 2] != NULL; i += 2) {
                auto attribute = QString(attributes_raw[i]);
                auto value = QString(attributes_raw[i + 1]);

                // Make values list if doesn't exist yet
                if (!attributes.contains(attribute)) {
                    attributes[attribute] = QList<QString>();
                }

                attributes[attribute].push_back(value);
            }

            ad_array_free(attributes_raw);

            attributes_cache[dn] = attributes;
        } else {
            message(QString("Failed to get attributes of \"%1\"").arg(dn));

            return Attributes();
        }
    }

    return attributes_cache[dn];
}

QList<QString> AdInterface::get_attribute_multi(const QString &dn, const QString &attribute) {
    QMap<QString, QList<QString>> attributes = get_attributes(dn);

    if (attributes.contains(attribute)) {
        return attributes[attribute];
    } else {
        return QList<QString>();
    }
}

QString AdInterface::get_attribute(const QString &dn, const QString &attribute) {
    QList<QString> values = get_attribute_multi(dn, attribute);

    if (values.size() > 0) {
        // Return first value only
        return values[0];
    } else {
        return "";
    }
}

bool AdInterface::attribute_value_exists(const QString &dn, const QString &attribute, const QString &value) {
    QList<QString> values = get_attribute_multi(dn, attribute);

    if (values.contains(value)) {
        return true;
    } else {
        return false;
    }
}

bool AdInterface::set_attribute(const QString &dn, const QString &attribute, const QString &value) {
    int result = AD_INVALID_DN;

    const QString old_value = get_attribute(dn, attribute);
    
    const QByteArray dn_array = dn.toLatin1();
    const char *dn_cstr = dn_array.constData();

    const QByteArray attribute_array = attribute.toLatin1();
    const char *attribute_cstr = attribute_array.constData();

    const QByteArray value_array = value.toLatin1();
    const char *value_cstr = value_array.constData();

    result = connection->mod_replace(dn_cstr, attribute_cstr, value_cstr);

    if (result == AD_SUCCESS) {
        message(QString("Changed attribute \"%1\" of \"%2\" from \"%3\" to \"%4\"").arg(attribute, dn, old_value, value));

        update_cache();

        return true;
    } else {
        message(QString("Failed to change attribute \"%1\" of entry \"%2\" from \"%3\" to \"%4\". Error: \"%5\"").arg(attribute, dn, old_value, value, get_error_str()));

        return false;
    }
}

// TODO: can probably make a create_anything() function with enum parameter
bool AdInterface::object_create(const QString &name, const QString &dn, NewEntryType type) {
    int result = AD_INVALID_DN;
    
    const QByteArray name_array = name.toLatin1();
    const char *name_cstr = name_array.constData();

    const QByteArray dn_array = dn.toLatin1();
    const char *dn_cstr = dn_array.constData();

    switch (type) {
        case User: {
            result = connection->create_user(name_cstr, dn_cstr);
            break;
        }
        case Computer: {
            result = connection->create_computer(name_cstr, dn_cstr);
            break;
        }
        case OU: {
            result = connection->ou_create(name_cstr, dn_cstr);
            break;
        }
        case Group: {
            result = connection->group_create(name_cstr, dn_cstr);
            break;
        }
        case COUNT: break;
    }

    const QString type_str = new_entry_type_to_string[type];

    if (result == AD_SUCCESS) {
        message(QString("Created entry \"%1\" of type \"%2\"").arg(dn, type_str));

        update_cache();

        return true;
    } else {
        message(QString("Failed to create entry \"%1\" of type \"%2\". Error: \"%3\"").arg(dn, type_str, get_error_str()));

        return false;
    }
}

void AdInterface::object_delete(const QString &dn) {
    int result = AD_INVALID_DN;

    const QByteArray dn_array = dn.toLatin1();
    const char *dn_cstr = dn_array.constData();

    result = connection->object_delete(dn_cstr);

    if (result == AD_SUCCESS) {
        message(QString("Deleted entry \"%1\"").arg(dn));

        update_cache();
    } else {
        message(QString("Failed to delete entry \"%1\". Error: \"%2\"").arg(dn, get_error_str()));
    }
}

void AdInterface::object_move(const QString &dn, const QString &new_container) {
    int result = AD_INVALID_DN;

    QList<QString> dn_split = dn.split(',');
    QString new_dn = dn_split[0] + "," + new_container;

    const QByteArray dn_array = dn.toLatin1();
    const char *dn_cstr = dn_array.constData();

    const QByteArray new_container_array = new_container.toLatin1();
    const char *new_container_cstr = new_container_array.constData();

    const bool entry_is_user = is_user(dn);
    if (entry_is_user) {
        result = connection->move_user(dn_cstr, new_container_cstr);
    } else {
        result = connection->move(dn_cstr, new_container_cstr);
    }

    // TODO: drag and drop handles checking move compatibility but need
    // to do this here as well for CLI?
    
    if (result == AD_SUCCESS) {
        message(QString("Moved \"%1\" to \"%2\"").arg(dn).arg(new_container));

        update_cache();
    } else {
        message(QString("Failed to move \"%1\" to \"%2\". Error: \"%3\"").arg(dn, new_container, get_error_str()));
    }
}

void AdInterface::group_add_user(const QString &group_dn, const QString &user_dn) {
    int result = AD_INVALID_DN;

    const QByteArray group_dn_array = group_dn.toLatin1();
    const char *group_dn_cstr = group_dn_array.constData();

    const QByteArray user_dn_array = user_dn.toLatin1();
    const char *user_dn_cstr = user_dn_array.constData();

    result = connection->group_add_user(group_dn_cstr, user_dn_cstr);

    if (result == AD_SUCCESS) {
        message(QString("Added user \"%1\" to group \"%2\"").arg(user_dn, group_dn));

        update_cache();
    } else {
        message(QString("Failed to add user \"%1\" to group \"%2\". Error: \"%3\"").arg(user_dn, group_dn, get_error_str()));
    }
}

void AdInterface::group_remove_user(const QString &group_dn, const QString &user_dn) {
    int result = AD_INVALID_DN;

    const QByteArray group_dn_array = group_dn.toLatin1();
    const char *group_dn_cstr = group_dn_array.constData();

    const QByteArray user_dn_array = user_dn.toLatin1();
    const char *user_dn_cstr = user_dn_array.constData();

    result = connection->group_remove_user(group_dn_cstr, user_dn_cstr);

    if (result == AD_SUCCESS) {
        message(QString("Removed user \"%1\" from group \"%2\"").arg(user_dn, group_dn));

        update_cache();
    } else {
        message(QString("Failed to remove user \"%1\" from group \"%2\". Error: \"%3\"").arg(user_dn, group_dn, get_error_str()));
    }
}

void AdInterface::object_rename(const QString &dn, const QString &new_name) {
    // Compose new_rdn and new_dn
    const QStringList exploded_dn = dn.split(',');
    const QString old_rdn = exploded_dn[0];
    const int prefix_i = old_rdn.indexOf('=') + 1;
    const QString prefix = old_rdn.left(prefix_i);
    const QString new_rdn = prefix + new_name;
    QStringList new_exploded_dn(exploded_dn);
    new_exploded_dn.replace(0, new_rdn);
    const QString new_dn = new_exploded_dn.join(',');

    const QByteArray dn_array = dn.toLatin1();
    const char *dn_cstr = dn_array.constData();
    const QByteArray new_name_array = new_name.toLatin1();
    const char *new_name_cstr = new_name_array.constData();
    const QByteArray new_rdn_array = new_rdn.toLatin1();
    const char *new_rdn_cstr = new_rdn_array.constData();

    int result = AD_INVALID_DN;
    if (is_user(dn)) {
        result = connection->rename_user(dn_cstr, new_name_cstr);
    } else if (is_group(dn)) {
        result = connection->rename_group(dn_cstr, new_name_cstr);
    } else {
        result = connection->rename(dn_cstr, new_rdn_cstr);
    }

    if (result == AD_SUCCESS) {
        message(QString("Renamed \"%1\" to \"%2\"").arg(dn, new_name));

        update_cache();
    } else {
        message(QString("Failed to rename \"%1\" to \"%2\". Error: \"%3\"").arg(dn, new_name, get_error_str()));
    }
}

bool AdInterface::is_user(const QString &dn) {
    return attribute_value_exists(dn, "objectClass", "user");
}

bool AdInterface::is_group(const QString &dn) {
    return attribute_value_exists(dn, "objectClass", "group");
}

bool AdInterface::is_container(const QString &dn) {
    return attribute_value_exists(dn, "objectClass", "container");
}

bool AdInterface::is_ou(const QString &dn) {
    return attribute_value_exists(dn, "objectClass", "organizationalUnit");
}

bool AdInterface::is_policy(const QString &dn) {
    return attribute_value_exists(dn, "objectClass", "groupPolicyContainer");
}

bool AdInterface::is_container_like(const QString &dn) {
    // TODO: check that this includes all fitting objectClasses
    const QList<QString> containerlike_objectClasses = {"organizationalUnit", "builtinDomain", "domain"};
    for (auto c : containerlike_objectClasses) {
        if (AD()->attribute_value_exists(dn, "objectClass", c)) {
            return true;
        }
    }

    return false;
}

enum DropType {
    DropType_Move,
    DropType_AddToGroup,
    DropType_None
};

// Determine what kind of drop type is dropping this entry onto target
// If drop type is none, then can't drop this entry on this target
DropType get_drop_type(const QString &dn, const QString &target_dn) {
    if (dn == target_dn) {
        return DropType_None;
    }

    const bool dropped_is_user = AD()->is_user(dn);
    const bool dropped_is_group = AD()->is_group(dn);
    const bool dropped_is_ou = AD()->is_ou(dn);

    const bool target_is_user = AD()->is_user(target_dn);
    const bool target_is_group = AD()->is_group(target_dn);
    const bool target_is_ou = AD()->is_ou(target_dn);
    const bool target_is_container = AD()->is_container(target_dn);

    if (dropped_is_user) {
        if (target_is_ou || target_is_container) {
            return DropType_Move;
        } else if (target_is_group) {
            return DropType_AddToGroup;
        }
    } else if (dropped_is_group || dropped_is_ou) {
        if (!target_is_user && !target_is_group) {
            return DropType_Move;
        }
    }

    return DropType_None;
}

bool AdInterface::object_can_drop(const QString &dn, const QString &target_dn) {
    DropType drop_type = get_drop_type(dn, target_dn);

    if (drop_type == DropType_None) {
        return false;
    } else {
        return true;
    }
}

// General "drop" operation that can either move, link or change membership depending on which types of entries are involved
void AdInterface::object_drop(const QString &dn, const QString &target_dn) {
    DropType drop_type = get_drop_type(dn, target_dn);

    switch (drop_type) {
        case DropType_Move: {
            AD()->object_move(dn, target_dn);
            break;
        }
        case DropType_AddToGroup: {
            AD()->group_add_user(target_dn, dn);
            break;
        }
        case DropType_None: {
            break;
        }
    }
}

void AdInterface::command(QStringList args) {
    QString command = args[0];

    QMap<QString, int> arg_count_map = {
        {"list", 1},
        {"get-attribute", 2},
        {"get-attribute-multi", 2},
    };

    const int arg_count = arg_count_map[command];
    if (args.size() - 1 != arg_count) {
        printf("Command \"%s\" needs %d arguments!\n", qPrintable(command), arg_count);

        return;
    }

    if (command == "list") {
        QString dn = args[1];

        QList<QString> children = list(dn);

        for (auto e : children) {
            printf("%s\n", qPrintable(e));
        }
    } else if (command == "get-attribute") {
        QString dn = args[1];
        QString attribute = args[2];

        QString value = get_attribute(dn, attribute);

        printf("%s\n", qPrintable(value));
    } else if (command == "get-attribute-multi") {
        QString dn = args[1];
        QString attribute = args[2];

        QList<QString> values = get_attribute_multi(dn, attribute);

        for (auto e : values) {
            printf("%s\n", qPrintable(e));
        }
    }
}

void AdInterface::update_cache() {
    attributes_cache.clear();

    emit modified();
}

AdInterface *AD() {
    ADMC *app = qobject_cast<ADMC *>(qApp);
    AdInterface *ad = app->ad_interface();
    return ad;
}

QString filter_EQUALS(const QString &attribute, const QString &value) {
    auto filter = QString("(%1=%2)").arg(attribute, value);
    return filter;
}

QString filter_AND(const QString &a, const QString &b) {
    auto filter = QString("(&%1%2)").arg(a, b);
    return filter;
}
QString filter_OR(const QString &a, const QString &b) {
    auto filter = QString("(|%1%2)").arg(a, b);
    return filter;
}
QString filter_NOT(const QString &a) {
    auto filter = QString("(!%1)").arg(a);
    return filter;
}<|MERGE_RESOLUTION|>--- conflicted
+++ resolved
@@ -82,23 +82,15 @@
     return parent_dn;
 }
 
-<<<<<<< HEAD
 void AdInterface::login(const QString &host, const QString &domain) {
     const QString uri = "ldap://" + host;
     const std::string uri_std = uri.toStdString();
     const std::string domain_std = domain.toStdString();
 
-    connection->connect(uri_std, domain_std);
-
-    if (connection->is_connected()) {
+    const int result = connection->connect(uri_std, domain_std);
+
+    if (result == AD_SUCCESS) {
         message(QString("Logged in to \"%1\" at \"%2\"").arg(host, domain));
-=======
-void AdInterface::login(const QString &base, const QString &head) {
-    const int result = connection->connect(base.toStdString(), head.toStdString());
-
-    if (result == AD_SUCCESS) {
-        message(QString("Logged in to \"%1\" with head dn at \"%2\"").arg(base, head));
->>>>>>> 03345925
 
         emit logged_in();
     } else {
