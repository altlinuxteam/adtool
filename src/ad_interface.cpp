--- conflicted
+++ resolved
@@ -507,7 +507,6 @@
     }
 }
 
-<<<<<<< HEAD
 AdResult AdInterface::user_set_uac_bit(const QString &dn, int bit, bool set) {
     if (dn.isEmpty()) {
         return AdResult(false, "");
@@ -583,13 +582,13 @@
 
         return AdResult(false, error_string);
     }
-=======
+}
+
 bool AdInterface::is_class(const QString &dn, const QString &object_class) {
     const QList<QString> classes = attribute_get_multi(dn, "objectClass");
     const bool is_class = classes.contains(object_class);
 
     return is_class;
->>>>>>> b376dbc6
 }
 
 bool AdInterface::is_user(const QString &dn) {
