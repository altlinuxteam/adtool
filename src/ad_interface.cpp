--- conflicted
+++ resolved
@@ -90,20 +90,11 @@
     connection->connect(uri_std, domain_std);
 
     if (connection->is_connected()) {
-<<<<<<< HEAD
-        const std::string head_dn_std = connection->get_search_base();
-        const QString head_dn = QString::fromStdString(head_dn_std);
-
-        emit ad_interface_login_complete(host, head_dn);
-    } else {
-        emit ad_interface_login_failed(host, "");
-=======
-        message(QString("Logged in to \"%1\" with head dn at \"%2\"").arg(base, head));
+        message(QString("Logged in to \"%1\" at \"%2\"").arg(host, domain));
 
         emit logged_in();
     } else {
-        message(QString("Failed to login to \"%1\" with head dn at \"%2\"").arg(base, head));
->>>>>>> 14345f9d
+        message(QString("Failed to login to \"%1\" at \"%2\"").arg(host, domain));
     }
 }
 
@@ -111,17 +102,16 @@
     return QString(connection->get_errstr());
 }
 
-<<<<<<< HEAD
 bool AdInterface::is_connected() {
     return connection->is_connected();
-=======
+}
+
 QString AdInterface::get_search_base() {
     return QString::fromStdString(connection->get_search_base());
 }
 
 QString AdInterface::get_uri() {
     return QString::fromStdString(connection->get_uri());
->>>>>>> 14345f9d
 }
 
 QList<QString> AdInterface::load_children(const QString &dn) {
