/*
 * ADMC - AD Management Center
 *
 * Copyright (C) 2020 BaseALT Ltd.
 *
 * This program is free software: you can redistribute it and/or modify
 * it under the terms of the GNU General Public License as published by
 * the Free Software Foundation, either version 3 of the License, or
 * (at your option) any later version.
 *
 * This program is distributed in the hope that it will be useful,
 * but WITHOUT ANY WARRANTY; without even the implied warranty of
 * MERCHANTABILITY or FITNESS FOR A PARTICULAR PURPOSE.  See the
 * GNU General Public License for more details.
 *
 * You should have received a copy of the GNU General Public License
 * along with this program.  If not, see <http://www.gnu.org/licenses/>.
 */

#include "status.h"
#include "ad_interface.h"
#include "settings.h"

#include <QStatusBar>
#include <QTextEdit>
#include <QAction>

Status::Status(QStatusBar *status_bar_arg, QTextEdit *status_log_arg, QObject *parent)
: QObject(parent)
{
    status_bar = status_bar_arg;
    status_log = status_log_arg;

    add_message(tr("Ready"));

    connect(
        SETTINGS()->toggle_show_status_log, &QAction::toggled,
        this, &Status::on_toggle_show_status_log);
    connect(
<<<<<<< HEAD
        AD(), &AdInterface::rename_failed,
        [this] (const QString &dn, const QString &new_name, const QString &new_dn, const QString &error_str) {
            message(QString("Failed to rename \"%1\" to \"%2\". Error: \"%3\"").arg(dn, new_name, error_str));
        });

    connect(
        AD(), &AdInterface::set_pass_complete,
        [this] (const QString &dn, const QString &) {
            message(QString("Set pass of \"%1\"").arg(dn));
        });
    connect(
        AD(), &AdInterface::set_pass_failed,
        [this] (const QString &dn, const QString &, const QString &error_str) {
            message(QString("Failed to set pass of \"%1\". Error: \"%2\"").arg(dn, error_str));
        });
=======
        AD(), &AdInterface::message,
        this, &Status::add_message);
>>>>>>> 14345f9d
}

void Status::on_toggle_show_status_log(bool checked) {
    if (checked) {
        status_log->setVisible(true); 
    } else {
        status_log->setVisible(false); 
    }
}

void Status::add_message(const QString &msg) {
    status_bar->showMessage(msg);

    const QColor original_color = status_log->textColor();
    QColor color = original_color;
    if (msg.contains("Failed")) {
        color = Qt::red;
    } else {
        color = Qt::darkGreen;
    }

    status_log->setTextColor(color);
    status_log->append(msg);
    status_log->setTextColor(original_color);

    // Scroll text edit to the newest message
    status_log->ensureCursorVisible();
}<|MERGE_RESOLUTION|>--- conflicted
+++ resolved
@@ -37,26 +37,8 @@
         SETTINGS()->toggle_show_status_log, &QAction::toggled,
         this, &Status::on_toggle_show_status_log);
     connect(
-<<<<<<< HEAD
-        AD(), &AdInterface::rename_failed,
-        [this] (const QString &dn, const QString &new_name, const QString &new_dn, const QString &error_str) {
-            message(QString("Failed to rename \"%1\" to \"%2\". Error: \"%3\"").arg(dn, new_name, error_str));
-        });
-
-    connect(
-        AD(), &AdInterface::set_pass_complete,
-        [this] (const QString &dn, const QString &) {
-            message(QString("Set pass of \"%1\"").arg(dn));
-        });
-    connect(
-        AD(), &AdInterface::set_pass_failed,
-        [this] (const QString &dn, const QString &, const QString &error_str) {
-            message(QString("Failed to set pass of \"%1\". Error: \"%2\"").arg(dn, error_str));
-        });
-=======
         AD(), &AdInterface::message,
         this, &Status::add_message);
->>>>>>> 14345f9d
 }
 
 void Status::on_toggle_show_status_log(bool checked) {
