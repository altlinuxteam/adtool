--- conflicted
+++ resolved
@@ -101,17 +101,23 @@
     });
 
     const bool is_policy = AD()->is_policy(dn); 
+    const bool is_user = AD()->is_user(dn); 
+    
     if (is_policy) {
         submenu_new->addAction("Edit Policy", [this, dn]() {
             edit_policy(dn);
         });
     }
 
-<<<<<<< HEAD
+    if (is_user) {
+        addAction("Add to group", [this, dn]() {
+            move_dialog->open_for_entry(dn, MoveDialogType_AddToGroup);
+        });
+    }
+
     // Special contextual action
     // shown if parent is group and entry is user
     if (parent_dn != "") {
-        const bool is_user = AD()->is_user(dn);
         const bool parent_is_group = AD()->is_group(parent_dn);
 
         if (is_user && parent_is_group) {
@@ -119,13 +125,6 @@
                 AD()->group_remove_user(parent_dn, dn);
             });
         }
-=======
-    const bool is_user = AD()->is_user(dn); 
-    if (is_user) {
-        addAction("Add to group", [this, dn]() {
-            move_dialog->open_for_entry(dn, MoveDialogType_AddToGroup);
-        });
->>>>>>> cad19224
     }
 
     exec(global_pos, action_to_show_menu_at);
