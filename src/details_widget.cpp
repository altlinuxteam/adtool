--- conflicted
+++ resolved
@@ -89,17 +89,13 @@
     // Setup tabs
     tab_widget->clear();
 
-<<<<<<< HEAD
-    tab_widget->addTab(general_widget, tr("General"));
-    general_widget->change_target(target_dn);
+    if (!target_dn.isEmpty()) {
+        tab_widget->addTab(general_widget, tr("General"));
+        general_widget->change_target(target_dn);
 
-    tab_widget->addTab(attributes_widget, tr("All Attributes"));
-=======
-    if (!target_dn.isEmpty()) {
         tab_widget->addTab(attributes_widget, tr("All Attributes"));
+        attributes_widget->change_target(target_dn);
     }
->>>>>>> 55d70327
-    attributes_widget->change_target(target_dn);
 
     bool is_group = AdInterface::instance()->is_group(target_dn);
     if (is_group) {
