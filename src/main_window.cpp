--- conflicted
+++ resolved
@@ -27,12 +27,9 @@
 #include "attributes_widget.h"
 #include "status.h"
 #include "settings.h"
-<<<<<<< HEAD
 #include "move_dialog.h"
-=======
 #include "entry_context_menu.h"
 #include "confirmation_dialog.h"
->>>>>>> b6255ef4
 
 #include <QApplication>
 #include <QString>
@@ -105,7 +102,7 @@
 
     new Status(statusBar(), status_log, this);
 
-    const auto move_dialog = new MoveDialog(this);
+    new MoveDialog(move_dialog_action, this);
 
     // NOTE: do this after all widgets are constructed so that all of
     // them load initial settings correctly
@@ -135,30 +132,6 @@
         central_widget->setLayout(central_layout);
     }
 
-<<<<<<< HEAD
-    // Connect signals
-    {
-        connect(
-            containers_widget, &ContainersWidget::selected_container_changed,
-            contents_widget, &ContentsWidget::on_selected_container_changed);
-        connect(
-            containers_widget, &EntryWidget::clicked_dn,
-            details_widget, &DetailsWidget::on_containers_clicked_dn);
-        connect(
-            contents_widget, &EntryWidget::clicked_dn,
-            details_widget, &DetailsWidget::on_contents_clicked_dn);
-        
-        connect_entry_widget(containers_widget, details_widget);
-        connect_entry_widget(contents_widget, details_widget);
-        connect_entry_widget(members_widget, details_widget);
-    
-        connect(
-            move_dialog_action, &QAction::triggered,
-            [move_dialog]() {
-                move_dialog->open_for_entry("entry");
-            });
-    }
-=======
     // Enable central widget on login
     central_widget->setEnabled(false);
     QObject::connect(
@@ -166,7 +139,6 @@
         [central_widget] () {
             central_widget->setEnabled(true);
         });
->>>>>>> b6255ef4
 
     if (auto_login) {
         on_action_login();
