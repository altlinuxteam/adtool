--- conflicted
+++ resolved
@@ -76,17 +76,11 @@
     auto central_widget = new QWidget(this);
     setCentralWidget(central_widget);
 
-<<<<<<< HEAD
-    auto ad_model = new ContainersModel(this);
-    auto containers_widget = new ContainersWidget(ad_model, this);
-    auto contents_widget = new ContentsWidget(new EntryModel(4, 3, this), containers_widget, this);
-=======
     auto entry_context_menu = new EntryContextMenu(this);
-   
-    auto ad_model = new AdModel(this);
-    auto containers_widget = new ContainersWidget(ad_model, entry_context_menu, this);
-    auto contents_widget = new ContentsWidget(ad_model, entry_context_menu, this);
->>>>>>> 6599c23f
+    
+    auto containers_model = new ContainersModel(this);
+    auto containers_widget = new ContainersWidget(containers_model, entry_context_menu, this);
+    auto contents_widget = new ContentsWidget(new EntryModel(4, 3, this), containers_widget, entry_context_menu, this);
 
     auto members_model = new MembersModel(this);
     auto members_widget = new MembersWidget(members_model, entry_context_menu, this);
