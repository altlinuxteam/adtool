--- conflicted
+++ resolved
@@ -33,17 +33,13 @@
 : QMenuBar(parent) {
     QMenu *menubar_action = addMenu(tr("Action"));
 
-<<<<<<< HEAD
-    menubar_file->addAction(tr("Find"),
+    menubar_action->addAction(tr("Find"),
         []() {
             auto find_dialog = new FindDialog();
             find_dialog->open();
         });
 
-    menubar_file->addAction(tr("Refresh"),
-=======
     menubar_action->addAction(tr("Refresh"),
->>>>>>> fbf8ba33
         []() {
             AD()->refresh();
         });
