/*
 * ADMC - AD Management Center
 *
 * Copyright (C) 2020 BaseALT Ltd.
 *
 * This program is free software: you can redistribute it and/or modify
 * it under the terms of the GNU General Public License as published by
 * the Free Software Foundation, either version 3 of the License, or
 * (at your option) any later version.
 *
 * This program is distributed in the hope that it will be useful,
 * but WITHOUT ANY WARRANTY; without even the implied warranty of
 * MERCHANTABILITY or FITNESS FOR A PARTICULAR PURPOSE.  See the
 * GNU General Public License for more details.
 *
 * You should have received a copy of the GNU General Public License
 * along with this program.  If not, see <http://www.gnu.org/licenses/>.
 */

#include "menubar.h"
#include "settings.h"
#include "confirmation_dialog.h"
<<<<<<< HEAD
#include "find_dialog.h"
=======
#include "ad_interface.h"
>>>>>>> df71391a

#include <QMenu>
#include <QLocale>
#include <QMessageBox>
#include <QActionGroup>
#include <QApplication>

MenuBar::MenuBar(QWidget* parent)
: QMenuBar(parent) {
    QMenu *menubar_file = addMenu(tr("File"));

<<<<<<< HEAD
    QAction *find_action = menubar_file->addAction(tr("Find"));
    connect(
        find_action, &QAction::triggered,
        []() {
            auto find_dialog = new FindDialog();
            find_dialog->open();
=======
    menubar_file->addAction(tr("Refresh"),
        []() {
            AD()->refresh();
>>>>>>> df71391a
        });

    QAction *exit_action = menubar_file->addAction(tr("Exit"));
    connect(
        exit_action, &QAction::triggered,
        this, &MenuBar::on_exit_action);

    auto add_bool_setting_action = 
    [](QMenu *menu, QString display_text, BoolSetting type) {
        QAction *action = menu->addAction(display_text);
        SETTINGS()->connect_action_to_bool_setting(action, type);
    };

    QMenu *menubar_view = addMenu(tr("View"));
    add_bool_setting_action(menubar_view, tr("Advanced view"), BoolSetting_AdvancedView);
    add_bool_setting_action(menubar_view, tr("Show status log"), BoolSetting_ShowStatusLog);
    add_bool_setting_action(menubar_view, tr("Dock Details dialog"), BoolSetting_DetailsIsDocked);

    QMenu *menubar_preferences = addMenu(tr("Preferences"));
    add_bool_setting_action(menubar_preferences, tr("Confirm actions"), BoolSetting_ConfirmActions);
    add_bool_setting_action(menubar_preferences, tr("Login using saved session at startup"), BoolSetting_AutoLogin);
    add_bool_setting_action(menubar_preferences, tr("Dev mode"), BoolSetting_DevMode);
    add_bool_setting_action(menubar_preferences, tr("Show non-container objects in Containers tree"), BoolSetting_ShowNonContainersInContainersTree);
    add_bool_setting_action(menubar_preferences, tr("Put last name before first name when creating users"), BoolSetting_LastNameBeforeFirstName);

    QMenu *language_menu = menubar_preferences->addMenu(tr("Language"));
    auto language_group = new QActionGroup(language_menu);

    auto add_language_action =
    [this, language_menu, language_group] (QLocale::Language language) {
        QLocale locale(language);
        const QString language_name = locale.nativeLanguageName();

        const auto action = new QAction(language_name, language_group);
        action->setCheckable(true);
        language_group->addAction(action);
        language_menu->addAction(action);

        const QLocale saved_locale = SETTINGS()->get_variant(VariantSetting_Locale).toLocale();
        const QLocale::Language saved_language = saved_locale.language();
        if (language == saved_language) {
            action->setChecked(true);
        }

        connect(
            action, &QAction::toggled,
            [this, locale](bool checked) {
                if (checked) {
                    SETTINGS()->set_variant(VariantSetting_Locale, locale);

                    QMessageBox::information(this, tr("Info"), tr("App needs to be restarted for the language option to take effect."));
                }
            }
            );
    };

    add_language_action(QLocale::English);
    add_language_action(QLocale::Russian);
}

void MenuBar::on_exit_action() {
    const QString text = QString(tr("Are you sure you want to exit?"));
    const bool confirmed = confirmation_dialog(text, this);

    if (confirmed) {
        QApplication::quit();
    }   
}<|MERGE_RESOLUTION|>--- conflicted
+++ resolved
@@ -20,11 +20,8 @@
 #include "menubar.h"
 #include "settings.h"
 #include "confirmation_dialog.h"
-<<<<<<< HEAD
 #include "find_dialog.h"
-=======
 #include "ad_interface.h"
->>>>>>> df71391a
 
 #include <QMenu>
 #include <QLocale>
@@ -36,18 +33,17 @@
 : QMenuBar(parent) {
     QMenu *menubar_file = addMenu(tr("File"));
 
-<<<<<<< HEAD
     QAction *find_action = menubar_file->addAction(tr("Find"));
     connect(
         find_action, &QAction::triggered,
         []() {
             auto find_dialog = new FindDialog();
             find_dialog->open();
-=======
+        });
+
     menubar_file->addAction(tr("Refresh"),
         []() {
             AD()->refresh();
->>>>>>> df71391a
         });
 
     QAction *exit_action = menubar_file->addAction(tr("Exit"));
