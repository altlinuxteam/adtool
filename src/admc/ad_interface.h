--- conflicted
+++ resolved
@@ -94,14 +94,11 @@
 #define ATTRIBUTE_MIN_PWD_AGE           "minPwdAge"
 #define ATTRIBUTE_LOCKOUT_DURATION      "lockoutDuration"
 #define ATTRIBUTE_IS_CRITICAL_SYSTEM_OBJECT "isCriticalSystemObject"
-<<<<<<< HEAD
 #define ATTRIBUTE_GPC_FILE_SYS_PATH     "gPCFileSysPath"
 #define ATTRIBUTE_GPC_FUNCTIONALITY_VERSION "gpCFunctionalityVersion"
 #define ATTRIBUTE_VERSION_NUMBER        "versionNumber"
 #define ATTRIBUTE_FLAGS                 "flags"
-=======
 #define ATTRIBUTE_OBJECT_GUID           "objectGUID"
->>>>>>> 435ee648
 
 #define CLASS_GROUP                     "group"
 #define CLASS_USER                      "user"
