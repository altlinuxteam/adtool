--- conflicted
+++ resolved
@@ -30,13 +30,8 @@
     return edits_verify(ad, edits, target);
 }
 
-<<<<<<< HEAD
-void PropertiesTab::apply(const QString &target) {
-    edits_apply(edits, target);
-=======
-void PropertiesTab::apply(AdInterface &ad, const QString &target) const {
+void PropertiesTab::apply(AdInterface &ad, const QString &target) {
     edits_apply(ad, edits, target);
->>>>>>> 74ae8932
 }
 
 void PropertiesTab::on_edit_edited() {
