--- conflicted
+++ resolved
@@ -40,15 +40,9 @@
 Q_OBJECT
 
 public:
-<<<<<<< HEAD
-    virtual void load(const AdObject &object);
-    virtual bool verify(const QString &target) const;
-    virtual void apply(const QString &target);
-=======
     virtual void load(AdInterface &ad, const AdObject &object);
     virtual bool verify(AdInterface &ad, const QString &target) const;
-    virtual void apply(AdInterface &ad, const QString &target) const;
->>>>>>> 74ae8932
+    virtual void apply(AdInterface &ad, const QString &target);
 
 protected:
     QList<AttributeEdit *> edits;
