
/*
 * ADMC - AD Management Center
 *
 * Copyright (C) 2020 BaseALT Ltd.
 *
 * This program is free software: you can redistribute it and/or modify
 * it under the terms of the GNU General Public License as published by
 * the Free Software Foundation, either version 3 of the License, or
 * (at your option) any later version.
 *
 * This program is distributed in the hope that it will be useful,
 * but WITHOUT ANY WARRANTY; without even the implied warranty of
 * MERCHANTABILITY or FITNESS FOR A PARTICULAR PURPOSE.  See the
 * GNU General Public License for more details.
 *
 * You should have received a copy of the GNU General Public License
 * along with this program.  If not, see <http://www.gnu.org/licenses/>.
 */

#include "tabs/membership_tab.h"
#include "properties_dialog.h"
#include "ad_interface.h"
#include "ad_utils.h"
#include "ad_object.h"
#include "utils.h"
#include "select_dialog.h"
#include "filter.h"
#include "attribute_display.h"

#include <QTreeView>
#include <QVBoxLayout>
#include <QStandardItemModel>
#include <QMenu>
#include <QPushButton>
#include <QDebug>

// Store members in a set
// Generate model from current members list
// Add new members via select dialog
// Remove through context menu or select+remove button

enum MembersColumn {
    MembersColumn_Name,
    MembersColumn_Parent,
    MembersColumn_Primary,
    MembersColumn_DN,
    MembersColumn_COUNT,
};

MembersTab::MembersTab()
: MembershipTab(MembershipTabType_Members) {

}

MemberOfTab::MemberOfTab()
: MembershipTab(MembershipTabType_MemberOf) {

}

MembershipTab::MembershipTab(const MembershipTabType type_arg) {
    type = type_arg;

    view = new QTreeView(this);
    view->setEditTriggers(QAbstractItemView::NoEditTriggers);
    view->setContextMenuPolicy(Qt::CustomContextMenu);
    view->setAllColumnsShowFocus(true);
    view->setSortingEnabled(true);
    view->setSelectionMode(QAbstractItemView::ExtendedSelection);

    model = new QStandardItemModel(0, MembersColumn_COUNT, this);
    set_horizontal_header_labels_from_map(model, {
        {MembersColumn_Name, tr("Name")},
        {MembersColumn_Parent, tr("Folder")},
        {MembersColumn_Primary, tr("Primary")},
        {MembersColumn_DN, tr("DN")}
    });

    view->setModel(model);

    setup_column_toggle_menu(view, model, {MembersColumn_Name, MembersColumn_Parent});

    auto properties_button = new QPushButton(PropertiesDialog::display_name());
    auto add_button = new QPushButton(tr("Add"));
    auto remove_button = new QPushButton(tr("Remove"));
    auto button_layout = new QHBoxLayout();
    button_layout->addWidget(properties_button);
    button_layout->addWidget(add_button);
    button_layout->addWidget(remove_button);

    if (type == MembershipTabType_MemberOf) {
        primary_button = new QPushButton(tr("Set primary group"));
        button_layout->addWidget(primary_button);

        connect(
            primary_button, &QAbstractButton::clicked,
            this, &MembershipTab::on_primary_button);
    } else {
        primary_button = nullptr;
    }

    button_layout->addStretch(1);

    const auto layout = new QVBoxLayout();
    setLayout(layout);
    layout->setContentsMargins(0, 0, 0, 0);
    layout->setSpacing(0);
    layout->addWidget(view);
    layout->addLayout(button_layout);

    enable_widget_on_selection(remove_button, view);
    enable_widget_on_selection(properties_button, view);

    const QItemSelectionModel *selection_model = view->selectionModel();
    connect(
        selection_model, &QItemSelectionModel::selectionChanged,
        this, &MembershipTab::enable_primary_button_on_valid_selection);
    enable_primary_button_on_valid_selection();

    connect(
        remove_button, &QAbstractButton::clicked,
        this, &MembershipTab::on_remove_button);
    connect(
        add_button, &QAbstractButton::clicked,
        this, &MembershipTab::on_add_button);
    connect(
        properties_button, &QAbstractButton::clicked,
        this, &MembershipTab::on_properties_button);

    PropertiesDialog::connect_to_open_by_double_click(view, MembersColumn_DN);
}

void MembershipTab::load(AdInterface &ad, const AdObject &object) {
    const QList<QString> values = object.get_strings(get_membership_attribute());
    original_values = values.toSet();
    current_values = original_values;

    // Add primary groups or primary members
    original_primary_values.clear();
    switch (type) {
        case MembershipTabType_Members: {
            // Get users who have this group as primary group
            const QByteArray group_sid = object.get_value(ATTRIBUTE_OBJECT_SID);
            const QString group_rid = extract_rid_from_sid(group_sid);

            const QString filter = filter_CONDITION(Condition_Equals, ATTRIBUTE_PRIMARY_GROUP_ID, group_rid);
            const QHash<QString, AdObject> result = ad.search(filter, QList<QString>(), SearchScope_All);

            for (const QString &user : result.keys()) {
                original_primary_values.insert(user);
            }

            break;
        }
        case MembershipTabType_MemberOf: {
            // Get primary group's dn
            // Need to first construct group sid from ATTRIBUTE_PRIMARY_GROUP_ID
            // and then search for object with that sid to get dn

            // Construct group sid from group rid + user sid
            // user sid  = "S-foo-bar-baz-abc"
            // group rid = "xyz" 
            // group sid = "S-foo-bar-baz-xyz"
            const QString group_rid = object.get_string(ATTRIBUTE_PRIMARY_GROUP_ID);
            const QByteArray user_sid = object.get_value(ATTRIBUTE_OBJECT_SID);
            const QString user_sid_string = object_sid_display_value(user_sid);
            const int cut_index = user_sid_string.lastIndexOf("-") + 1;
            const QString group_sid = user_sid_string.left(cut_index) + group_rid;

            const QString filter = filter_CONDITION(Condition_Equals, ATTRIBUTE_OBJECT_SID, group_sid);
            const QHash<QString, AdObject> result = ad.search(filter, QList<QString>(), SearchScope_All);

            if (!result.isEmpty()) {
                const QString group_dn = result.values()[0].get_dn();
                original_primary_values.insert(group_dn);
            }

            break;
        }
    } 

    current_primary_values = original_primary_values;

    reload_model();
}

<<<<<<< HEAD
void MembershipTab::apply(const QString &target) {
    // NOTE: need temp copy because can't edit the set
    // during iteration
    QSet<QString> new_original_values = original_values;
    
=======
void MembershipTab::apply(AdInterface &ad, const QString &target) const {
>>>>>>> 74ae8932
    // NOTE: logic is kinda duplicated but switching on behavior within iterations would be very confusing
    switch (type) {
        case MembershipTabType_Members: {
            const QString group = target;


            for (auto user : original_values) {
                const bool removed = !current_values.contains(user);
                if (removed) {
<<<<<<< HEAD
                    const bool success = AD()->group_remove_member(group, user);
                    if (success) {
                        new_original_values.remove(user);
                    }
=======
                    ad.group_remove_member(group, user);
>>>>>>> 74ae8932
                }
            }

            for (auto user : current_values) {
                const bool added = !original_values.contains(user);
                if (added) {
<<<<<<< HEAD
                    const bool success = AD()->group_add_member(group, user);
                    if (success) {
                        new_original_values.insert(user);
                    }
=======
                    ad.group_add_member(group, user);
>>>>>>> 74ae8932
                }
            }

            break;
        }
        case MembershipTabType_MemberOf: {
            const QString user = target;

            QSet<QString> new_original_values = original_values;

            // Remove user from groups that were removed
            for (auto group : original_values) {
                // When group becomes primary, normal membership state is updated by server, so don't have to remove ourselves
                const bool group_became_primary = current_primary_values.contains(group);
                if (group_became_primary) {
                    continue;
                }

                const bool removed = !current_values.contains(group);
                if (removed) {
<<<<<<< HEAD
                    const bool success = AD()->group_remove_member(group, user);
                    if (success) {
                        new_original_values.remove(group);
                    }
=======
                    ad.group_remove_member(group, user);
>>>>>>> 74ae8932
                }
            }

            if (current_primary_values != original_primary_values) {
                const QString group_dn = current_primary_values.values()[0];
                
<<<<<<< HEAD
                const bool success = AD()->user_set_primary_group(group_dn, target);
                if (success) {
                    original_primary_values = {group_dn};
                }
=======
                ad.user_set_primary_group(group_dn, target);
>>>>>>> 74ae8932
            }

            // Add user to groups that were added
            for (auto group : current_values) {
                // When group stops being primary, normal membership state is updated by server, so don't have to add ourselves
                const bool group_stopped_being_primary = original_primary_values.contains(group);
                if (group_stopped_being_primary) {
                    continue;
                }

                const bool added = !original_values.contains(group);
                if (added) {
<<<<<<< HEAD
                    const bool success = AD()->group_add_member(group, user);
                    if (success) {
                        new_original_values.insert(group);
                    }
=======
                    ad.group_add_member(group, user);
>>>>>>> 74ae8932
                }
            }

            break;
        }
    } 

    original_values = new_original_values;
}

void MembershipTab::on_add_button() {
    // TODO: aduc has "other objects" section in class selection for adding members to groups. No idea what "other objects" are. No results come up when searching for other objects in current test domain.
    // TODO: there's also "service account", no idea what that is either.
    const QList<QString> classes =
    [this]() -> QList<QString> {
        switch (type) {
            case MembershipTabType_Members: return {
                CLASS_USER, CLASS_GROUP, CLASS_CONTACT, CLASS_COMPUTER
            };
            case MembershipTabType_MemberOf: return {CLASS_GROUP};
        }
        return QList<QString>();
    }();

    auto dialog = new SelectDialog(classes, SelectDialogMultiSelection_Yes, this);

    const QString title =
    [=]() {
        switch (type) {
            case MembershipTabType_Members: return tr("Add user");
            case MembershipTabType_MemberOf: return tr("Add group");
        }
        return QString();
    }();
    dialog->setWindowTitle(title);

    connect(
        dialog, &SelectDialog::accepted,
        [this, dialog]() {
            const QList<QString> selected = dialog->get_selected();

            add_values(selected);
        });

    dialog->open();
}

void MembershipTab::on_remove_button() {
    const QItemSelectionModel *selection_model = view->selectionModel();
    const QList<QModelIndex> selected = selection_model->selectedIndexes();

    QList<QString> removed_values;
    for (auto index : selected) {
        const QString dn = get_dn_from_index(index, MembersColumn_DN);

        removed_values.append(dn);
    }

    remove_values(removed_values);    
}

void MembershipTab::on_primary_button() {
    // Make selected group primary
    const QItemSelectionModel *selection_model = view->selectionModel();
    const QList<QModelIndex> selecteds = selection_model->selectedIndexes();
    const QModelIndex selected = selecteds[0];
    const QString group_dn = get_dn_from_index(selected, MembersColumn_DN);

    // Old primary group stops being primary
    current_values.unite(current_primary_values);
    // New primary group stops being normal
    current_values.remove(group_dn);
    // and becomes primary
    current_primary_values = {group_dn};

    reload_model();

    emit edited();
}

void MembershipTab::on_properties_button() {
    const QModelIndex current = view->selectionModel()->currentIndex();
    const QString &dn = get_dn_from_index(current, MembersColumn_DN);

    PropertiesDialog::open_for_target(dn);
}

void MembershipTab::enable_primary_button_on_valid_selection() {
    if (primary_button == nullptr) {
        return;
    }

    const QItemSelectionModel *selection_model = view->selectionModel();
    const QList<QModelIndex> selecteds = selection_model->selectedIndexes();

    // Enable "set primary group" button if
    // 1) there's a selection
    // 2) the selected group is NOT primary already
    // NOTE: selectedIndexes contains multiple indexes for each row, so need to convert to set of dn's
    const QSet<QString> selected_dns =
    [selecteds]() {
        QSet<QString> out;
        for (const QModelIndex selected : selecteds) {
            const QString dn = get_dn_from_index(selected, MembersColumn_DN);
            out.insert(dn);
        }
        return out;
    }();

    if (selected_dns.size() == 1) {
        const QString dn = selected_dns.values()[0];
        const bool is_primary = current_primary_values.contains(dn);

        primary_button->setEnabled(!is_primary);
    } else {
        primary_button->setEnabled(false);
    }
}

void MembershipTab::reload_model() {
    model->removeRows(0, model->rowCount());

    const QSet<QString> all_values = current_values + current_primary_values;

    for (auto dn : all_values) {
        const QString name = dn_get_name(dn);
        const QString parent = dn_get_parent_canonical(dn);
        const bool primary = current_primary_values.contains(dn);
        const Qt::CheckState check_state =
        [primary]() {
            if (primary) {
                return Qt::Checked;
            } else {
                return Qt::Unchecked;
            }
        }();
        
        const QList<QStandardItem *> row = make_item_row(MembersColumn_COUNT);
        row[MembersColumn_Name]->setText(name);
        row[MembersColumn_Parent]->setText(parent);
        row[MembersColumn_Primary]->setCheckState(check_state);
        row[MembersColumn_DN]->setText(dn);

        // Make primary non selectable so you cant remove them
        for (int i = 0; i < MembersColumn_COUNT; i++) {
            row[i]->setSelectable(!primary);
        }

        model->appendRow(row);
    }

    model->sort(MembersColumn_Name);
}

void MembershipTab::add_values(QList<QString> values) {
    for (auto value : values) {
        current_values.insert(value);
    }

    reload_model();

    emit edited();
}

void MembershipTab::remove_values(QList<QString> values) {
    for (auto value : values) {
        current_values.remove(value);
    }

    reload_model();

    emit edited();
}

QString MembershipTab::get_membership_attribute() {
    switch (type) {
        case MembershipTabType_Members: return ATTRIBUTE_MEMBER;
        case MembershipTabType_MemberOf: return ATTRIBUTE_MEMBER_OF;
    }
    return "";
}    

void MembershipTab::showEvent(QShowEvent *event) {
    resize_columns(view,
    {
        {MembersColumn_Name, 0.4},
        {MembersColumn_Parent, 0.6},
    });
}<|MERGE_RESOLUTION|>--- conflicted
+++ resolved
@@ -184,15 +184,11 @@
     reload_model();
 }
 
-<<<<<<< HEAD
-void MembershipTab::apply(const QString &target) {
+void MembershipTab::apply(AdInterface &ad, const QString &target) {
     // NOTE: need temp copy because can't edit the set
     // during iteration
     QSet<QString> new_original_values = original_values;
     
-=======
-void MembershipTab::apply(AdInterface &ad, const QString &target) const {
->>>>>>> 74ae8932
     // NOTE: logic is kinda duplicated but switching on behavior within iterations would be very confusing
     switch (type) {
         case MembershipTabType_Members: {
@@ -202,28 +198,20 @@
             for (auto user : original_values) {
                 const bool removed = !current_values.contains(user);
                 if (removed) {
-<<<<<<< HEAD
-                    const bool success = AD()->group_remove_member(group, user);
+                    const bool success = ad.group_remove_member(group, user);
                     if (success) {
                         new_original_values.remove(user);
                     }
-=======
-                    ad.group_remove_member(group, user);
->>>>>>> 74ae8932
                 }
             }
 
             for (auto user : current_values) {
                 const bool added = !original_values.contains(user);
                 if (added) {
-<<<<<<< HEAD
-                    const bool success = AD()->group_add_member(group, user);
+                    const bool success = ad.group_add_member(group, user);
                     if (success) {
                         new_original_values.insert(user);
                     }
-=======
-                    ad.group_add_member(group, user);
->>>>>>> 74ae8932
                 }
             }
 
@@ -244,28 +232,20 @@
 
                 const bool removed = !current_values.contains(group);
                 if (removed) {
-<<<<<<< HEAD
-                    const bool success = AD()->group_remove_member(group, user);
+                    const bool success = ad.group_remove_member(group, user);
                     if (success) {
                         new_original_values.remove(group);
                     }
-=======
-                    ad.group_remove_member(group, user);
->>>>>>> 74ae8932
                 }
             }
 
             if (current_primary_values != original_primary_values) {
                 const QString group_dn = current_primary_values.values()[0];
                 
-<<<<<<< HEAD
-                const bool success = AD()->user_set_primary_group(group_dn, target);
+                const bool success = ad.user_set_primary_group(group_dn, target);
                 if (success) {
                     original_primary_values = {group_dn};
                 }
-=======
-                ad.user_set_primary_group(group_dn, target);
->>>>>>> 74ae8932
             }
 
             // Add user to groups that were added
@@ -278,14 +258,10 @@
 
                 const bool added = !original_values.contains(group);
                 if (added) {
-<<<<<<< HEAD
-                    const bool success = AD()->group_add_member(group, user);
+                    const bool success = ad.group_add_member(group, user);
                     if (success) {
                         new_original_values.insert(group);
                     }
-=======
-                    ad.group_add_member(group, user);
->>>>>>> 74ae8932
                 }
             }
 
