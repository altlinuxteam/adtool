/*
 * ADMC - AD Management Center
 *
 * Copyright (C) 2020 BaseALT Ltd.
 *
 * This program is free software: you can redistribute it and/or modify
 * it under the terms of the GNU General Public License as published by
 * the Free Software Foundation, either version 3 of the License, or
 * (at your option) any later version.
 *
 * This program is distributed in the hope that it will be useful,
 * but WITHOUT ANY WARRANTY; without even the implied warranty of
 * MERCHANTABILITY or FITNESS FOR A PARTICULAR PURPOSE.  See the
 * GNU General Public License for more details.
 *
 * You should have received a copy of the GNU General Public License
 * along with this program.  If not, see <http://www.gnu.org/licenses/>.
 */

#include "ad_interface.h"
#include "active_directory.h"
#include "status.h"
#include "utils.h"
#include "server_configuration.h"

#include <ldap.h>
#include <lber.h>

#include <QSet>
#include <QMessageBox>
#include <QTextCodec>
#include <QDebug>

#define MILLIS_TO_100_NANOS 10000

#define AD_PWD_LAST_SET_EXPIRED "0"
#define AD_PWD_LAST_SET_RESET   "-1"

#define DATETIME_DISPLAY_FORMAT   "dd.MM.yy hh:mm"

// TODO: confirm these are fine. I think need to make seconds option for UTC? Don't know if QDatetime can handle that.
#define GENERALIZED_TIME_FORMAT_STRING "yyyyMMddhhmmss.zZ"
#define UTC_TIME_FORMAT_STRING "yyMMddhhmmss.zZ"

#define GROUP_TYPE_BIT_SECURITY 0x80000000
#define GROUP_TYPE_BIT_SYSTEM 0x00000001

int group_scope_to_bit(GroupScope scope);

AdInterface *AdInterface::instance() {
    static AdInterface ad_interface;
    return &ad_interface;
}

AdInterface::AdInterface()
: QObject()
{

}

QList<QString> AdInterface::get_domain_hosts(const QString &domain, const QString &site) {
    const QByteArray domain_array = domain.toUtf8();
    const char *domain_cstr = domain_array.constData();

    const QByteArray site_array = site.toUtf8();
    const char *site_cstr = site_array.constData();

    char **hosts_raw = NULL;
    int hosts_result = ad_get_domain_hosts(domain_cstr, site_cstr, &hosts_raw);

    if (hosts_result == AD_SUCCESS) {
        auto hosts = QList<QString>();

        for (int i = 0; hosts_raw[i] != NULL; i++) {
            auto host = QString(hosts_raw[i]);
            hosts.push_back(host);
        }
        ad_array_free(hosts_raw);

        return hosts;
    } else {
        return QList<QString>();
    }
}

bool AdInterface::login(const QString &host_arg, const QString &domain) {
    host = host_arg;

    const QString uri = "ldap://" + host;

    // Transform domain to search base
    // "DOMAIN.COM" => "DC=domain,DC=com"
    search_base = domain;
    search_base = search_base.toLower();
    search_base = "DC=" + search_base;
    search_base = search_base.replace(".", ",DC=");

    configuration_dn = "CN=Configuration," + search_base;
    schema_dn = "CN=Schema," + configuration_dn;

    const QByteArray uri_array = uri.toUtf8();
    const char *uri_cstr = uri_array.constData();

    const int result = ad_login(uri_cstr, &ld);

    if (result == AD_SUCCESS) {
        return true;
    } else {
        return false;
    }
}

void AdInterface::start_batch() {
    if (batch_in_progress) {
        printf("Called start_batch() while batch is in progress!\n");
        return;
    }

    batch_in_progress = true;
}

void AdInterface::end_batch() {
    if (!batch_in_progress) {
        printf("Called end_batch() before start_batch()!\n");
        return;
    }

    batch_in_progress = false;

    update_cache(batched_dns.toList());
    batched_dns.clear();
}

bool AdInterface::batch_is_in_progress() const {
    return batch_in_progress;
}

QString AdInterface::get_search_base() const {
    return search_base;
}

QString AdInterface::get_configuration_dn() const {
    return configuration_dn;
}

QString AdInterface::get_schema_dn() const {
    return schema_dn;
}

QString AdInterface::get_host() const {
    return host;
}

QList<QString> AdInterface::list(const QString &dn) {
    const QByteArray dn_array = dn.toUtf8();
    const char *dn_cstr = dn_array.constData();

    char **children_raw;
    const int result = ad_list(ld, dn_cstr, &children_raw);

    if (result == AD_SUCCESS) {
        auto children = QList<QString>();

        for (int i = 0; children_raw[i] != NULL; i++) {
            auto child = QString(children_raw[i]);
            children.push_back(child);
        }

        ad_array_free(children_raw);

        return children;
    } else {
        if (should_emit_status_message(result)) {
            const QString name = extract_name_from_dn(dn);
            const QString context = QString(tr("Failed to load children of \"%1\"")).arg(name);
            const QString error = default_error(result);

            error_status_message(context, error);
        }

        return QList<QString>();
    }
}

QList<QString> AdInterface::search(const QString &filter, const QString &custom_search_base) {
    const QString base =
    [this, custom_search_base]() {
        if (custom_search_base.isEmpty()) {
            return search_base;
        } else {
            return custom_search_base;
        }
    }();

    const QByteArray filter_array = filter.toUtf8();
    const char *filter_cstr = filter_array.constData();

    const QByteArray base_array = base.toUtf8();
    const char *base_cstr = base_array.constData();

    char **results_raw;
    const int result_search = ad_search(ld, filter_cstr, base_cstr, &results_raw);
    if (result_search == AD_SUCCESS) {
        auto results = QList<QString>();

        for (int i = 0; results_raw[i] != NULL; i++) {
            auto result = QString(results_raw[i]);
            results.push_back(result);
        }

        ad_array_free(results_raw);

        return results;
    } else {
        if (should_emit_status_message(result_search)) {
            const QString context = QString(tr("Failed to search for \"%1\"")).arg(filter);
            const QString error = default_error(result_search);

            error_status_message(context, error);
        }

        return QList<QString>();
    }
}

Attributes AdInterface::get_all_attributes(const QString &dn) {
    if (dn == "") {
        return Attributes();
    }

    if (!attributes_cache.contains(dn)) {
        load_attributes_into_cache(dn);
    }

    return attributes_cache[dn];
}

QList<QString> AdInterface::attribute_get_multi(const QString &dn, const QString &attribute) {
    QMap<QString, QList<QString>> attributes = get_all_attributes(dn);

    if (attributes.contains(attribute)) {
        return attributes[attribute];
    } else {
        return QList<QString>();
    }
}

QString AdInterface::attribute_get(const QString &dn, const QString &attribute) {
    QList<QString> values = attribute_get_multi(dn, attribute);

    if (values.size() > 0) {
        // Return first value only
        return values[0];
    } else {
        return "";
    }
}

<<<<<<< HEAD
QString AdInterface::attribute_get_display(const QString &dn, const QString &attribute) {
    const QString value = AdInterface::instance()->attribute_get(dn, attribute);
    const QString display_string = attribute_value_to_display_value(attribute, value);

    return display_string;
=======
QByteArray AdInterface::attribute_get_binary(const QString &dn, const QString &attribute) {
    const QList<QByteArray> values = attributes_cache_binary[dn][attribute];

    if (values.size() > 0) {
        // Return first value only
        return values[0];
    } else {
        return QByteArray();
    }
>>>>>>> e77160fe
}

bool AdInterface::attribute_bool_get(const QString &dn, const QString &attribute) {
    const QString value_string = attribute_get(dn, attribute);
    const bool value = (value_string == LDAP_BOOL_TRUE);

    return value;
}

bool AdInterface::attribute_bool_replace(const QString &dn, const QString &attribute, bool value) {
    QString value_string;
    if (value) {
        value_string = LDAP_BOOL_TRUE;
    } else {
        value_string = LDAP_BOOL_FALSE;
    }

    const bool result = attribute_replace(dn, attribute, value_string);

    return result;
}

int AdInterface::attribute_int_get(const QString &dn, const QString &attribute) {
    const QString value_raw = attribute_get(dn, attribute);
    const int value = value_raw.toInt();

    return value;
}

bool AdInterface::attribute_int_replace(const QString &dn, const QString &attribute, const int value) {
    const QString value_string = QString::number(value);
    const bool result = attribute_replace(dn, attribute, value_string);

    return result;
}

QDateTime AdInterface::attribute_datetime_get(const QString &dn, const QString &attribute) {
    const QString raw_value = attribute_get(dn, attribute);
    const QDateTime datetime = datetime_raw_to_datetime(attribute, raw_value);

    return datetime;
}

bool AdInterface::attribute_datetime_replace(const QString &dn, const QString &attribute, const QDateTime &datetime) {
    const QString datetime_string = datetime_to_string(attribute, datetime);
    const bool result = attribute_replace(dn, attribute, datetime_string);

    return result;
}

bool AdInterface::attribute_add(const QString &dn, const QString &attribute, const QString &value) {
    const QByteArray dn_array = dn.toUtf8();
    const char *dn_cstr = dn_array.constData();

    const QByteArray attribute_array = attribute.toUtf8();
    const char *attribute_cstr = attribute_array.constData();

    const QByteArray value_array = value.toUtf8();
    const char *value_cstr = value_array.constData();

    const int result = ad_attribute_add(ld, dn_cstr, attribute_cstr, value_cstr);

    const QString name = extract_name_from_dn(dn);

    const QString new_value_display = attribute_value_to_display_value(attribute, value);
    ;

    if (result == AD_SUCCESS) {
        const QString context = QString(tr("Added value \"%1\" for attribute \"%2\" of object \"%3\"")).arg(new_value_display, attribute, name);

        success_status_message(context);

        update_cache({dn});

        return true;
    } else {
        const QString context = QString(tr("Failed to add value \"%1\" for attribute \"%2\" of object \"%3\"")).arg(new_value_display, attribute, name);
        const QString error = default_error(result);

        error_status_message(context, error);

        return false;
    }
}

bool AdInterface::attribute_replace(const QString &dn, const QString &attribute, const QString &value) {
    const QString old_value = attribute_get(dn, attribute);
<<<<<<< HEAD

=======

    if (old_value.isEmpty() && value.isEmpty()) {
        // do nothing
        return true;
    }

    const QString old_value_display_string =
    [=]() {
        if (attribute_is_datetime(attribute)) {
            return datetime_raw_to_display_string(attribute, old_value);
        } else {
            return old_value;
        }
    }();

>>>>>>> e77160fe
    const QByteArray old_value_array = old_value.toUtf8();
    const char *old_value_cstr = old_value_array.constData();
    
    const QByteArray dn_array = dn.toUtf8();
    const char *dn_cstr = dn_array.constData();

    const QByteArray attribute_array = attribute.toUtf8();
    const char *attribute_cstr = attribute_array.constData();

    const QByteArray value_array = value.toUtf8();
    const char *value_cstr = value_array.constData();

    int result;
    if (value.isEmpty()) {
        result = ad_attribute_delete(ld, dn_cstr, attribute_cstr, old_value_cstr);
    } else {
        result = ad_attribute_replace(ld, dn_cstr, attribute_cstr, value_cstr);
    }

    const QString name = extract_name_from_dn(dn);

    const QString old_value_display = attribute_value_to_display_value(attribute, old_value);
    const QString new_value_display = attribute_value_to_display_value(attribute, value);

    if (result == AD_SUCCESS) {
        success_status_message(QString(tr("Changed attribute \"%1\" of \"%2\" from \"%3\" to \"%4\"")).arg(attribute, name, old_value_display, new_value_display));

        update_cache({dn});

        return true;
    } else {
        const QString context = QString(tr("Failed to change attribute \"%1\" of object \"%2\" from \"%3\" to \"%4\"")).arg(attribute, name, old_value_display, new_value_display);
        const QString error = default_error(result);

        error_status_message(context, error);

        return false;
    }
}

bool AdInterface::attribute_delete(const QString &dn, const QString &attribute, const QString &value) {
    const QByteArray dn_array = dn.toUtf8();
    const char *dn_cstr = dn_array.constData();

    const QByteArray attribute_array = attribute.toUtf8();
    const char *attribute_cstr = attribute_array.constData();

    const QByteArray value_array = value.toUtf8();
    const char *value_cstr = value_array.constData();

    const int result = ad_attribute_delete(ld, dn_cstr, attribute_cstr, value_cstr);

    const QString name = extract_name_from_dn(dn);

    const QString value_display = attribute_value_to_display_value(attribute, value);

    if (result == AD_SUCCESS) {
        const QString context = QString(tr("Deleted value \"%1\" for attribute \"%2\" of object \"%3\"")).arg(value_display, attribute, name);

        success_status_message(context);

        update_cache({dn});

        return true;
    } else {
        const QString context = QString(tr("Failed to delete value \"%1\" for attribute \"%2\" of object \"%3\"")).arg(value_display, attribute, name);
        const QString error = default_error(result);

        error_status_message(context, error);

        return false;
    }
}

bool AdInterface::object_add(const QString &dn, const char **classes) {
    const QByteArray dn_array = dn.toUtf8();
    const char *dn_cstr = dn_array.constData();

    const int result = ad_add(ld, dn_cstr, classes);
    if (result == AD_SUCCESS) {
        success_status_message(QString(tr("Created \"%1\"")).arg(dn));

        update_cache({dn});

        return true;
    } else {
        const QString context = QString(tr("Failed to create \"%1\"")).arg(dn);
        const QString error = default_error(result);

        error_status_message(context, error);

        return false;
    }
}

bool AdInterface::object_delete(const QString &dn) {
    const QByteArray dn_array = dn.toUtf8();
    const char *dn_cstr = dn_array.constData();

    int result = ad_delete(ld, dn_cstr);

    const QString name = extract_name_from_dn(dn);
    
    if (result == AD_SUCCESS) {
        success_status_message(QString(tr("Deleted object \"%1\"")).arg(name));

        update_cache({dn});

        return true;
    } else {
        const QString context = QString(tr("Failed to delete object \"%1\"")).arg(name);
        const QString error = default_error(result);

        error_status_message(context, error);

        return false;
    }
}

bool AdInterface::object_move(const QString &dn, const QString &new_container) {
    QList<QString> dn_split = dn.split(',');
    QString new_dn = dn_split[0] + "," + new_container;

    const QByteArray dn_array = dn.toUtf8();
    const char *dn_cstr = dn_array.constData();

    const QByteArray new_container_array = new_container.toUtf8();
    const char *new_container_cstr = new_container_array.constData();

    const int result = ad_move(ld, dn_cstr, new_container_cstr);

    // TODO: drag and drop handles checking move compatibility but need
    // to do this here as well for CLI?
    
    const QString object_name = extract_name_from_dn(dn);
    const QString container_name = extract_name_from_dn(new_container);

    if (result == AD_SUCCESS) {
        success_status_message(QString(tr("Moved \"%1\" to \"%2\"")).arg(object_name, container_name));

        update_cache({dn, new_dn});

        return true;
    } else {
        const QString context = QString(tr("Failed to move \"%1\" to \"%2\"")).arg(object_name, container_name);
        const QString error = default_error(result);

        error_status_message(context, error);

        return false;
    }
}

bool AdInterface::group_add_user(const QString &group_dn, const QString &user_dn) {
    const bool success = attribute_add(group_dn, ATTRIBUTE_MEMBER, user_dn);

    const QString user_name = extract_name_from_dn(user_dn);
    const QString group_name = extract_name_from_dn(group_dn);
    
    if (success) {
        success_status_message(QString(tr("Added user \"%1\" to group \"%2\"")).arg(user_name, group_name));

        update_cache({group_dn, user_dn});

        return true;
    } else {
        const QString context = QString(tr("Failed to add user \"%1\" to group \"%2\"")).arg(user_name, group_name);

        error_status_message(context, "");

        return false;
    }
}

bool AdInterface::group_remove_user(const QString &group_dn, const QString &user_dn) {
    const bool success = attribute_delete(group_dn, ATTRIBUTE_MEMBER, user_dn);

    const QString user_name = extract_name_from_dn(user_dn);
    const QString group_name = extract_name_from_dn(group_dn);

    if (success) {
        success_status_message(QString(tr("Removed user \"%1\" from group \"%2\"")).arg(user_name, group_name));

        update_cache({group_dn, user_dn});

        return true;
    } else {
        const QString context = QString(tr("Failed to remove user \"%1\" from group \"%2\"")).arg(user_name, group_name);

        error_status_message(context, "");

        return false;
    }
}

GroupScope AdInterface::group_get_scope(const QString &dn) {
    const int group_type = attribute_int_get(dn, ATTRIBUTE_GROUP_TYPE);

    for (int i = 0; i < GroupScope_COUNT; i++) {
        const GroupScope this_scope = (GroupScope) i;
        const int scope_bit = group_scope_to_bit(this_scope);

        if (bit_is_set(group_type, scope_bit)) {
            return this_scope;
        }
    }

    return GroupScope_Global;
}

// TODO: are there side-effects on group members from this?...
bool AdInterface::group_set_scope(const QString &dn, GroupScope scope) {
    int group_type = attribute_int_get(dn, ATTRIBUTE_GROUP_TYPE);

    // Unset all scope bits, because scope bits are exclusive
    for (int i = 0; i < GroupScope_COUNT; i++) {
        const GroupScope this_scope = (GroupScope) i;
        const int this_scope_bit = group_scope_to_bit(this_scope);

        group_type = bit_set(group_type, this_scope_bit, false);
    }

    // Set given scope bit
    const int scope_bit = group_scope_to_bit(scope);
    group_type = bit_set(group_type, scope_bit, true);

    const QString name = extract_name_from_dn(dn);
    const QString scope_string = group_scope_to_string(scope);
    
    const bool result = attribute_int_replace(dn, ATTRIBUTE_GROUP_TYPE, group_type);
    if (result) {
        success_status_message(QString(tr("Set scope for group \"%1\" to \"%2\"")).arg(name, scope_string));

        return true;
    } else {
        const QString context = QString(tr("Failed to set scope for group \"%1\" to \"%2\"")).arg(name, scope_string);
        error_status_message(context, "");

        return false;
    }
}

// NOTE: "group type" is really only the last bit of the groupType attribute, yeah it's confusing
GroupType AdInterface::group_get_type(const QString &dn) {
    const QString group_type = attribute_get(dn, ATTRIBUTE_GROUP_TYPE);
    const int group_type_int = group_type.toInt();

    const bool security_bit_set = ((group_type_int & GROUP_TYPE_BIT_SECURITY) != 0);

    if (security_bit_set) {
        return GroupType_Security;
    } else {
        return GroupType_Distribution;
    }
}

bool AdInterface::group_set_type(const QString &dn, GroupType type) {
    const QString group_type = attribute_get(dn, ATTRIBUTE_GROUP_TYPE);
    int group_type_int = group_type.toInt();

    const bool set_security_bit = type == GroupType_Security;

    group_type_int = bit_set(group_type_int, GROUP_TYPE_BIT_SECURITY, set_security_bit);

    const QString update_group_type = QString::number(group_type_int);

    const QString name = extract_name_from_dn(dn);
    const QString type_string = group_type_to_string(type);
    
    const bool result = attribute_replace(dn, ATTRIBUTE_GROUP_TYPE, update_group_type);
    if (result) {
        success_status_message(QString(tr("Set type for group \"%1\" to \"%2\"")).arg(name, type_string));

        return true;
    } else {
        const QString context = QString(tr("Failed to set type for group \"%1\" to \"%2\"")).arg(name, type_string);
        error_status_message(context, "");

        return false;
    }
}

bool AdInterface::group_is_system(const QString &dn) {
    const int group_type_bits = AdInterface::instance()->attribute_int_get(dn, ATTRIBUTE_GROUP_TYPE);
    const bool is_system = bit_is_set(group_type_bits, GROUP_TYPE_BIT_SYSTEM);

    return is_system;
}

bool AdInterface::system_flag_get(const QString &dn, const SystemFlagsBit bit) {
    const int system_flags_bits = attribute_int_get(dn, ATTRIBUTE_SYSTEM_FLAGS);
    const bool is_set = bit_is_set(system_flags_bits, bit);

    return is_set;
}

bool AdInterface::object_rename(const QString &dn, const QString &new_name) {
    // Compose new_rdn and new_dn
    const QStringList exploded_dn = dn.split(',');
    const QString old_rdn = exploded_dn[0];
    const int prefix_i = old_rdn.indexOf('=') + 1;
    const QString prefix = old_rdn.left(prefix_i);
    const QString new_rdn = prefix + new_name;
    QStringList new_exploded_dn(exploded_dn);
    new_exploded_dn.replace(0, new_rdn);
    const QString new_dn = new_exploded_dn.join(',');

    const QByteArray dn_array = dn.toUtf8();
    const char *dn_cstr = dn_array.constData();
    const QByteArray new_rdn_array = new_rdn.toUtf8();
    const char *new_rdn_cstr = new_rdn_array.constData();

    int result = ad_rename(ld, dn_cstr, new_rdn_cstr);

    const QString old_name = extract_name_from_dn(dn);

    if (result == AD_SUCCESS) {
        success_status_message(QString(tr("Renamed \"%1\" to \"%2\"")).arg(old_name, new_name));

        update_cache({dn, new_dn});

        return true;
    } else {
        const QString context = QString(tr("Failed to rename \"%1\" to \"%2\"")).arg(old_name, new_name);
        const QString error = default_error(result);

        error_status_message(context, error);

        return false;
    }
}

bool AdInterface::user_set_pass(const QString &dn, const QString &password) {
    const QByteArray dn_array = dn.toUtf8();
    const char *dn_cstr = dn_array.constData();

    // NOTE: AD requires that the password:
    // 1. is surrounded by quotes
    // 2. is encoded as UTF16-LE
    // 3. has no Byte Order Mark
    const QString quoted_password = QString("\"%1\"").arg(password);
    const auto codec = QTextCodec::codecForName("UTF-16LE");
    QByteArray password_bytes = codec->fromUnicode(quoted_password);
    // Remove BOM
    // TODO: gotta be away to tell codec not to add BOM, but couldn't find it, only QTextStream has setGenerateBOM
    if (password_bytes[0] != '\"') {
        password_bytes.remove(0, 2);
    }
    const char *password_cstr = password_bytes.constData();
    const int password_cstr_size = password_bytes.size();

    const int result = ad_attribute_replace_binary(ld, dn_cstr, ATTRIBUTE_PASSWORD, password_cstr, password_cstr_size);

    const QString name = extract_name_from_dn(dn);
    
    if (result == AD_SUCCESS) {
        success_status_message(QString(tr("Set pass of \"%1\"")).arg(name));

        update_cache({dn});

        return true;
    } else {
        const QString context = QString(tr("Failed to set pass of \"%1\"")).arg(name);

        QString error;
        const int ldap_result = ad_get_ldap_result(ld);
        if (result == AD_LDAP_ERROR && ldap_result == LDAP_CONSTRAINT_VIOLATION) {
            error = tr("Password doesn't match rules");
        } else {
            error = default_error(result);
        }

        error_status_message(context, error);

        return false;
    }
}

// TODO:
// "User cannot change password" - CAN'T just set PASSWD_CANT_CHANGE. See: https://docs.microsoft.com/en-us/windows/win32/adsi/modifying-user-cannot-change-password-ldap-provider?redirectedfrom=MSDN
// "This account supports 128bit encryption" (and for 256bit)
// "Use Kerberos DES encryption types for this account"
bool AdInterface::user_set_account_option(const QString &dn, AccountOption option, bool set) {
    if (dn.isEmpty()) {
        return false;
    }

    bool result(false);

    switch (option) {
        case AccountOption_PasswordExpired: {
            QString pwdLastSet_value;
            if (set) {
                pwdLastSet_value = AD_PWD_LAST_SET_EXPIRED;
            } else {
                pwdLastSet_value = AD_PWD_LAST_SET_RESET;
            }

            result = attribute_replace(dn, ATTRIBUTE_PWD_LAST_SET, pwdLastSet_value);

            break;
        }
        default: {
            QString control = attribute_get(dn, ATTRIBUTE_USER_ACCOUNT_CONTROL);
            if (control.isEmpty()) {
                control = "0";
            }

            const int bit = get_account_option_bit(option);

            int control_int = control.toInt();
            control_int = bit_set(control_int, bit, set);

            const QString control_updated = QString::number(control_int);

            result = attribute_replace(dn, ATTRIBUTE_USER_ACCOUNT_CONTROL, control_updated);
        }
    }

    const QString name = extract_name_from_dn(dn);
    
    if (result) {
        const QString success_context =
        [option, set, name]() {
            switch (option) {
                case AccountOption_Disabled: {
                    if (set) {
                        return QString(tr("Disabled account for user - \"%1\"")).arg(name);
                    } else {
                        return QString(tr("Enabled account user - \"%1\"")).arg(name);
                    }
                }
                default: {
                    const QString description = get_account_option_description(option);

                    if (set) {
                        return QString(tr("Turned ON account option \"%1\" of user \"%2\"")).arg(description, name);
                    } else {
                        return QString(tr("Turned OFF account option \"%1\" of user \"%2\"")).arg(description, name);
                    }
                }
            }
        }();
        
        success_status_message(success_context);

        return true;
    } else {
        const QString context =
        [option, set, name]() {
            switch (option) {
                case AccountOption_Disabled: {
                    if (set) {
                        return QString(tr("Failed to disable account for user - \"%1\"")).arg(name);
                    } else {
                        return QString(tr("Enabled account for user - \"%1\"")).arg(name);
                    }
                }
                default: {
                    const QString description = get_account_option_description(option);

                    if (set) {
                        return QString(tr("Failed to turn ON account option \"%1\" of user \"%2\"")).arg(description, name);
                    } else {
                        return QString(tr("Failed to turn OFF account option \"%1\" of user \"%2\"")).arg(description, name);
                    }
                }
            }
        }();

        error_status_message(context, "");

        return false;
    }
}

bool AdInterface::user_unlock(const QString &dn) {
    const bool result = AdInterface::instance()->attribute_replace(dn, ATTRIBUTE_LOCKOUT_TIME, LOCKOUT_UNLOCKED_VALUE);

    const QString name = extract_name_from_dn(dn);
    
    if (result) {
        success_status_message(QString(tr("Unlocked user \"%1\"")).arg(name));
        
        return true;
    } else {
        const QString context = QString(tr("Failed to unlock user \"%1\"")).arg(name);

        error_status_message(context, "");

        return result;
    }
}

bool AdInterface::has_attributes(const QString &dn) {
    const Attributes attributes = get_all_attributes(dn);

    return !attributes.isEmpty();
}

bool AdInterface::is_class(const QString &dn, const QString &object_class) {
    const QList<QString> classes = attribute_get_multi(dn, ATTRIBUTE_OBJECT_CLASS);
    const bool is_class = classes.contains(object_class);

    return is_class;
}

bool AdInterface::is_user(const QString &dn) {
    return is_class(dn, CLASS_USER) && !is_class(dn, CLASS_COMPUTER);
}

bool AdInterface::is_group(const QString &dn) {
    return is_class(dn, CLASS_GROUP);
}

bool AdInterface::is_container(const QString &dn) {
    return is_class(dn, CLASS_CONTAINER);
}

bool AdInterface::is_ou(const QString &dn) {
    return is_class(dn, CLASS_OU);
}

bool AdInterface::is_policy(const QString &dn) {
    return is_class(dn, CLASS_GP_CONTAINER);
}

bool AdInterface::is_computer(const QString &dn) {
    return is_class(dn, CLASS_COMPUTER);
}

bool AdInterface::user_get_account_option(const QString &dn, AccountOption option) {
    switch (option) {
        case AccountOption_PasswordExpired: {
            const QString pwdLastSet_value = attribute_get(dn, ATTRIBUTE_PWD_LAST_SET);
            const bool expired = (pwdLastSet_value == AD_PWD_LAST_SET_EXPIRED);

            return expired;
        }
        default: {
            // Account option is a UAC bit
            const QString control = attribute_get(dn, ATTRIBUTE_USER_ACCOUNT_CONTROL);
            if (control.isEmpty()) {
                return false;
            }

            const int bit = get_account_option_bit(option);

            const int control_int = control.toInt();
            const bool set = ((control_int & bit) != 0);

            return set;
        }
    }
}

enum DropType {
    DropType_Move,
    DropType_AddToGroup,
    DropType_None
};

// Determine what kind of drop type is dropping this object onto target
// If drop type is none, then can't drop this object on this target
DropType get_drop_type(const QString &dn, const QString &target_dn) {
    if (dn == target_dn) {
        return DropType_None;
    }

    const bool dropped_is_user = AdInterface::instance()->is_user(dn);
    const bool dropped_is_group = AdInterface::instance()->is_group(dn);
    const bool dropped_is_ou = AdInterface::instance()->is_ou(dn);

    const bool target_is_user = AdInterface::instance()->is_user(target_dn);
    const bool target_is_group = AdInterface::instance()->is_group(target_dn);
    const bool target_is_ou = AdInterface::instance()->is_ou(target_dn);
    const bool target_is_container = AdInterface::instance()->is_container(target_dn);

    if (dropped_is_user) {
        if (target_is_ou || target_is_container) {
            return DropType_Move;
        } else if (target_is_group) {
            return DropType_AddToGroup;
        }
    } else if (dropped_is_group || dropped_is_ou) {
        if (!target_is_user && !target_is_group) {
            return DropType_Move;
        }
    }

    return DropType_None;
}

bool AdInterface::object_can_drop(const QString &dn, const QString &target_dn) {
    DropType drop_type = get_drop_type(dn, target_dn);

    if (drop_type == DropType_None) {
        return false;
    } else {
        return true;
    }
}

// General "drop" operation that can either move, link or change membership depending on which types of objects are involved
void AdInterface::object_drop(const QString &dn, const QString &target_dn) {
    DropType drop_type = get_drop_type(dn, target_dn);

    switch (drop_type) {
        case DropType_Move: {
            AdInterface::instance()->object_move(dn, target_dn);
            break;
        }
        case DropType_AddToGroup: {
            AdInterface::instance()->group_add_user(target_dn, dn);
            break;
        }
        case DropType_None: {
            break;
        }
    }
}

QString AdInterface::get_name_for_display(const QString &dn) {
    const QString display_name = attribute_get(dn, ATTRIBUTE_DISPLAY_NAME);
    if (!display_name.isEmpty()) {
        return display_name;
    }

    const QString name = attribute_get(dn, ATTRIBUTE_NAME);
    if (!name.isEmpty()) {
        return name;
    }

    return dn;
}

QList<QString> AdInterface::list_all_gpos() {
    // TODO: search from base and only one level down. Need search function to accept search base to implement. It's unlikely that there are random GPO's lying around the domain, but just in case.
    // const QString gpos_base = "CN=Policies,CN=System" + AdInterface::instance()->get_search_base();
    const QString filter = filter_EQUALS(ATTRIBUTE_OBJECT_CLASS, CLASS_GP_CONTAINER);
    const QList<QString> gpos = search(filter);

    return gpos;
}

void AdInterface::command(QStringList args) {
    QString command = args[0];

    QMap<QString, int> arg_count_map = {
        {"list", 1},
        {"get-attribute", 2},
        {"get-attribute-multi", 2},
    };

    const int arg_count = arg_count_map[command];
    if (args.size() - 1 != arg_count) {
        printf("Command \"%s\" needs %d arguments!\n", qPrintable(command), arg_count);

        return;
    }

    if (command == "list") {
        QString dn = args[1];

        QList<QString> children = list(dn);

        for (auto e : children) {
            printf("%s\n", qPrintable(e));
        }
    } else if (command == "get-attribute") {
        QString dn = args[1];
        QString attribute = args[2];

        QString value = attribute_get(dn, attribute);

        printf("%s\n", qPrintable(value));
    } else if (command == "get-attribute-multi") {
        QString dn = args[1];
        QString attribute = args[2];

        QList<QString> values = attribute_get_multi(dn, attribute);

        for (auto e : values) {
            printf("%s\n", qPrintable(e));
        }
    }
}

void AdInterface::update_cache(const QList<QString> &changed_dns) {
    if (batch_in_progress) {
        for (auto dn : changed_dns) {
            batched_dns.insert(dn);
        }
        
        return;
    }
    
    const auto attributes_contain_changed_dn =
    [this](const QString &dn, const QString &changed_dn) -> bool {
        for (auto &values : attributes_cache[dn]) {
            for (auto &value : values) {
                if (value.contains(changed_dn)) {
                    return true;
                }
            }
        }

        return false;
    };

    // Remove objects that are affected by DN changes from cache
    // Next time the app requests info about these objects, they
    // will be reloaded into cache
    QSet<QString> removed_dns;
    for (const QString &dn : attributes_cache.keys()) {
        for (const QString &changed_dn : changed_dns) {
            if (dn.contains(changed_dn) || attributes_contain_changed_dn(dn, changed_dn)) {
                removed_dns.insert(dn);
                
                continue;
            }
        }
    }

    for (auto removed_dn : removed_dns) {
        attributes_cache.remove(removed_dn);
    }

    // NOTE: Suppress "not found" errors because after modifications
    // widgets might attempt to use outdated DN's which will cause
    // such errors but there is no point in showing those errors
    suppress_not_found_error = true;
    emit modified();
    suppress_not_found_error = false;
}

bool AdInterface::should_emit_status_message(int result) {
    const int ldap_result = ad_get_ldap_result(ld);

    if (suppress_not_found_error && result == AD_LDAP_ERROR && ldap_result == LDAP_NO_SUCH_OBJECT) {
        return false;
    } else {
        return true;
    }
}

void AdInterface::success_status_message(const QString &msg) {
    Status::instance()->message(msg, StatusType_Success);
}

void AdInterface::error_status_message(const QString &context, const QString &error) {
    QString msg = context;
    if (!error.isEmpty()) {
        msg += QString(tr(". Error: \"%2\"")).arg(error);;
    }

    Status::instance()->message(msg, StatusType_Error);
}

QString AdInterface::default_error(int ad_result) const {
    if (ad_result == AD_LDAP_ERROR) {
        const int ldap_result = ad_get_ldap_result(ld);
        switch (ldap_result) {
            case LDAP_NO_SUCH_OBJECT: return tr("No such object");
            case LDAP_CONSTRAINT_VIOLATION: return tr("Constraint violation");
            case LDAP_UNWILLING_TO_PERFORM: return tr("Server is unwilling to perform");
            case LDAP_ALREADY_EXISTS: return tr("Already exists");
            default: {
                char *ldap_err = ldap_err2string(ldap_result);
                const QString ldap_err_qstr(ldap_err);
                return QString(tr("LDAP error: %1")).arg(ldap_err_qstr);
            }
        }
    } else {
        switch (ad_result) {
            case AD_SUCCESS: return tr("AD success");
            case AD_ERROR: return tr("Generic AD error");
            case AD_INVALID_DN: return tr("Invalid DN");
            default: return tr("Unknown AD error");
        }
    }
}

void AdInterface::load_attributes_into_cache(const QString &dn) {
    int result = AD_SUCCESS;

    LDAPMessage *res;
    LDAPMessage *entry;

    const QByteArray dn_bytes = dn.toUtf8();
    const char *dn_cstr = dn_bytes.constData();

    const int result_get = ad_get_all_attributes_internal(ld, dn_cstr, "*", &res);
    if (result_get != AD_SUCCESS) {
        result = result_get;

        goto end;
    }

    entry = ldap_first_entry(ld, res);

    BerElement *berptr;
    for (char *attr = ldap_first_attribute(ld, entry, &berptr); attr != NULL; attr = ldap_next_attribute(ld, entry, berptr)) {
        struct berval **values_ldap = ldap_get_values_len(ld, entry, attr);
        if (values_ldap == NULL) {
            result = AD_LDAP_ERROR;

            ldap_value_free_len(values_ldap);

            break;
        }

        const QList<QByteArray> values_bytes =
        [=]() {
            QList<QByteArray> values_bytes_out;

            const int values_count = ldap_count_values_len(values_ldap);
            for (int i = 0; i < values_count; i++) {
                struct berval value_berval = *values_ldap[i];
                const QByteArray value_bytes(value_berval.bv_val, value_berval.bv_len);

                values_bytes_out.append(value_bytes);
            }

            return values_bytes_out;
        }();

        const QList<QString> values_strings =
        [=]() {
            QList<QString> values_strings_out;

            for (const QByteArray bytes : values_bytes) {
                const QString value_string(bytes);
                values_strings_out.append(value_string);
            }

            return values_strings_out;
        }();

        attributes_cache[dn][QString(attr)] = values_strings;
        attributes_cache_binary[dn][QString(attr)] = values_bytes;

        ldap_value_free_len(values_ldap);
        ldap_memfree(attr);
    }
    ber_free(berptr, 0);

    end: {
        ldap_msgfree(res);

        if (result != AD_SUCCESS) {
            if (should_emit_status_message(result)) {
                const QString name = extract_name_from_dn(dn);
                const QString context = QString(tr("Failed to get attributes of \"%1\"")).arg(name);
                const QString error = default_error(result);

                error_status_message(context, error);
            } else {
            // Set cache for object to empty to indicate that it doesn't exist
                attributes_cache[dn] = Attributes();
            }
        }
    }
}

// "CN=foo,CN=bar,DC=domain,DC=com"
// =>
// "foo"
QString extract_name_from_dn(const QString &dn) {
    int equals_i = dn.indexOf('=') + 1;
    int comma_i = dn.indexOf(',');
    int segment_length = comma_i - equals_i;

    QString name = dn.mid(equals_i, segment_length);

    return name;
}

// "CN=foo,CN=bar,DC=domain,DC=com"
// =>
// "CN=bar,DC=domain,DC=com"
QString extract_parent_dn_from_dn(const QString &dn) {
    int comma_i = dn.indexOf(',');

    QString parent_dn = dn.mid(comma_i + 1);

    return parent_dn;
}

QString filter_EQUALS(const QString &attribute, const QString &value) {
    auto filter = QString("(%1=%2)").arg(attribute, value);
    return filter;
}

QString filter_AND(const QString &a, const QString &b) {
    auto filter = QString("(&%1%2)").arg(a, b);
    return filter;
}
QString filter_OR(const QString &a, const QString &b) {
    auto filter = QString("(|%1%2)").arg(a, b);
    return filter;
}
QString filter_NOT(const QString &a) {
    auto filter = QString("(!%1)").arg(a);
    return filter;
}

QString get_account_option_description(const AccountOption &option) {
    switch (option) {
        case AccountOption_Disabled: return AdInterface::tr("Account disabled");
        case AccountOption_PasswordExpired: return AdInterface::tr("User must change password on next logon");
        case AccountOption_DontExpirePassword: return AdInterface::tr("Don't expire password");
        case AccountOption_UseDesKey: return AdInterface::tr("Store password using reversible encryption");
        case AccountOption_SmartcardRequired: return AdInterface::tr("Smartcard is required for interactive logon");
        case AccountOption_CantDelegate: return AdInterface::tr("Account is sensitive and cannot be delegated");
        case AccountOption_DontRequirePreauth: return AdInterface::tr("Don't require Kerberos preauthentication");
        case AccountOption_COUNT: return QString("AccountOption_COUNT");
    }

    return "";
}

int get_account_option_bit(const AccountOption &option) {
    // NOTE: not all account options can be directly mapped to bits
    switch (option) {
        case AccountOption_Disabled: 
        return 0x00000002;
        case AccountOption_DontExpirePassword: 
        return 0x00010000;
        case AccountOption_UseDesKey: 
        return 0x00200000;
        case AccountOption_SmartcardRequired: 
        return 0x00040000;
        case AccountOption_DontRequirePreauth: 
        return 0x00400000;
        case AccountOption_CantDelegate: 
        return 0x00100000;

        case AccountOption_PasswordExpired: return 0;
        case AccountOption_COUNT: return 0;
    }

    return 0;
}

bool datetime_is_never(const QString &attribute, const QString &value) {
    const AttributeType type = get_attribute_type(attribute);

    if (type == AttributeType_LargeIntegerDatetime) {
        const bool is_never = (value == AD_LARGEINTEGERTIME_NEVER_1 || value == AD_LARGEINTEGERTIME_NEVER_2);
        
        return is_never;
    } else {
        return false;
    }
}

bool attribute_is_datetime(const QString &attribute) {
    static const QList<AttributeType> datetime_types = {
        AttributeType_LargeIntegerDatetime,
        AttributeType_UTCTime,
        AttributeType_GeneralizedTime
    };
    
    const AttributeType type = get_attribute_type(attribute);

    return datetime_types.contains(type);
}

QString datetime_to_string(const QString &attribute, const QDateTime &datetime) {
    const AttributeType type = get_attribute_type(attribute);

    switch (type) {
        case AttributeType_LargeIntegerDatetime: {
            const QDateTime ntfs_epoch(QDate(1601, 1, 1));
            const qint64 millis = ntfs_epoch.msecsTo(datetime);
            const qint64 hundred_nanos = millis * MILLIS_TO_100_NANOS;
            
            return QString::number(hundred_nanos);

            break;
        }
        case AttributeType_UTCTime: {
            // TODO: i think this uses 2 digits for year and needs a different format
            return datetime.toString(UTC_TIME_FORMAT_STRING);

            break;
        }
        case AttributeType_GeneralizedTime: {
            return datetime.toString(GENERALIZED_TIME_FORMAT_STRING);

            break;
        }
        default: return "";
    }

    return "";
}

QDateTime datetime_raw_to_datetime(const QString &attribute, const QString &raw_value) {
    const AttributeType type = get_attribute_type(attribute);

    switch (type) {
        case AttributeType_LargeIntegerDatetime: {
            // TODO: couldn't find epoch in qt, but maybe its hidden somewhere
            QDateTime datetime(QDate(1601, 1, 1));
            const qint64 hundred_nanos = raw_value.toLongLong();
            const qint64 millis = hundred_nanos / MILLIS_TO_100_NANOS;
            datetime = datetime.addMSecs(millis);
            return datetime;
        }
        case AttributeType_GeneralizedTime: {
            return QDateTime::fromString(raw_value, GENERALIZED_TIME_FORMAT_STRING);
        }
        case AttributeType_UTCTime: {
            return QDateTime::fromString(raw_value, UTC_TIME_FORMAT_STRING);
        }
        default: {
            return QDateTime();
        }
    }

    return QDateTime();
}

int group_scope_to_bit(GroupScope scope) {
    switch (scope) {
        case GroupScope_Global: return 0x00000002;
        case GroupScope_DomainLocal: return 0x00000004;
        case GroupScope_Universal: return 0x00000008;
        case GroupScope_COUNT: return 0;
    }
    return 0;
}

QString group_scope_to_string(GroupScope scope) {
    switch (scope) {
        case GroupScope_Global: return AdInterface::tr("Global");
        case GroupScope_DomainLocal: return AdInterface::tr("DomainLocal");
        case GroupScope_Universal: return AdInterface::tr("Universal");
        case GroupScope_COUNT: return "COUNT";
    }
    return "";
}

QString group_type_to_string(GroupType type) {
    switch (type) {
        case GroupType_Security: return AdInterface::tr("Security");
        case GroupType_Distribution: return AdInterface::tr("Distribution");
        case GroupType_COUNT: return "COUNT";
    }
    return "";
}

QIcon get_object_icon(const QString &dn) {
    // TODO: change to custom, good icons, add those icons to installation?
    // TODO: are there cases where an object can have multiple icons due to multiple objectClasses and one of them needs to be prioritized?
    QMap<QString, QString> class_to_icon = {
        {CLASS_GP_CONTAINER, "x-office-address-book"},
        {CLASS_CONTAINER, "folder"},
        {CLASS_OU, "network-workgroup"},
        {CLASS_PERSON, "avatar-default"},
        {CLASS_GROUP, "application-x-smb-workgroup"},
        {CLASS_BUILTIN_DOMAIN, "emblem-system"},
    };
    QString icon_name = "dialog-question";
    for (auto c : class_to_icon.keys()) {
        if (AdInterface::instance()->is_class(dn, c)) {
            icon_name = class_to_icon[c];
            break;  
        }
    }

    QIcon icon = QIcon::fromTheme(icon_name);

    return icon;
}

<<<<<<< HEAD
// TODO: flesh this out
QString attribute_value_to_display_value(const QString &attribute, const QString &value) {
    const AttributeType attribute_type = get_attribute_type(attribute);

    if (attribute_is_datetime(attribute)) {
        if (datetime_is_never(attribute, value)) {
            return "(never)";
        }
        const QDateTime datetime = datetime_raw_to_datetime(attribute, value);
        const QString display = datetime.toString(DATETIME_DISPLAY_FORMAT);

        return display;
    } else if (attribute_type == AttributeType_Sid) {
        // TODO: convert to sid here
        return value;
    } else {
        return value;
    }
=======
// TODO: replace with some library if possible. Maybe one of samba's libs has this.
// NOTE: https://ldapwiki.com/wiki/ObjectSID
QString object_sid_to_display_string(const QByteArray &sid) {
    QString string = "S-";
    
    // byte[0] - revision level
    const int revision = sid[0];
    string += QString::number(revision);
    
    // byte[1] - count of sub-authorities
    const int sub_authority_count = sid[1] & 0xFF;
    
    // byte(2-7) - authority 48 bit Big-Endian
    long authority = 0;
    for (int i = 2; i <= 7; i++) {
        authority |= ((long)sid[i]) << (8 * (5 - (i - 2)));
    }
    string += "-" + QString::number(authority);
    // TODO: not sure if authority is supposed to be formatted as hex or not. Currently it matches how ADUC displays it.
    
    // byte(8-...)
    // sub-authorities 32 bit Little-Endian
    int offset = 8;
    const int bytes = 4;
    for (int i = 0; i < sub_authority_count; i++) {
        long sub_authority = 0;
        for (int j = 0; j < bytes; j++) {
            sub_authority |= (long)(sid[offset + j] & 0xFF) << (8 * j);
        }

        string += "-" + QString::number(sub_authority);

        offset += bytes;
    }

    return string;
>>>>>>> e77160fe
}<|MERGE_RESOLUTION|>--- conflicted
+++ resolved
@@ -256,13 +256,13 @@
     }
 }
 
-<<<<<<< HEAD
 QString AdInterface::attribute_get_display(const QString &dn, const QString &attribute) {
-    const QString value = AdInterface::instance()->attribute_get(dn, attribute);
-    const QString display_string = attribute_value_to_display_value(attribute, value);
+    const QByteArray value_bytes = AdInterface::instance()->attribute_get_binary(dn, attribute);
+    const QString display_string = attribute_binary_value_to_display_value(attribute, value_bytes);
 
     return display_string;
-=======
+}
+
 QByteArray AdInterface::attribute_get_binary(const QString &dn, const QString &attribute) {
     const QList<QByteArray> values = attributes_cache_binary[dn][attribute];
 
@@ -272,7 +272,6 @@
     } else {
         return QByteArray();
     }
->>>>>>> e77160fe
 }
 
 bool AdInterface::attribute_bool_get(const QString &dn, const QString &attribute) {
@@ -360,25 +359,12 @@
 
 bool AdInterface::attribute_replace(const QString &dn, const QString &attribute, const QString &value) {
     const QString old_value = attribute_get(dn, attribute);
-<<<<<<< HEAD
-
-=======
 
     if (old_value.isEmpty() && value.isEmpty()) {
         // do nothing
         return true;
     }
 
-    const QString old_value_display_string =
-    [=]() {
-        if (attribute_is_datetime(attribute)) {
-            return datetime_raw_to_display_string(attribute, old_value);
-        } else {
-            return old_value;
-        }
-    }();
-
->>>>>>> e77160fe
     const QByteArray old_value_array = old_value.toUtf8();
     const char *old_value_cstr = old_value_array.constData();
     
@@ -1457,26 +1443,34 @@
     return icon;
 }
 
-<<<<<<< HEAD
 // TODO: flesh this out
-QString attribute_value_to_display_value(const QString &attribute, const QString &value) {
+QString attribute_binary_value_to_display_value(const QString &attribute, const QByteArray &value_bytes) {
     const AttributeType attribute_type = get_attribute_type(attribute);
 
+    const QString value_string(value_bytes);
+
     if (attribute_is_datetime(attribute)) {
-        if (datetime_is_never(attribute, value)) {
+        if (datetime_is_never(attribute, value_string)) {
             return "(never)";
         }
-        const QDateTime datetime = datetime_raw_to_datetime(attribute, value);
+        const QDateTime datetime = datetime_raw_to_datetime(attribute, value_string);
         const QString display = datetime.toString(DATETIME_DISPLAY_FORMAT);
 
         return display;
     } else if (attribute_type == AttributeType_Sid) {
         // TODO: convert to sid here
-        return value;
-    } else {
-        return value;
-    }
-=======
+        return object_sid_to_display_string(value_bytes);
+    } else {
+        return value_string;
+    }
+}
+
+QString attribute_value_to_display_value(const QString &attribute, const QString &value) {
+    const QByteArray bytes = value.toUtf8();
+
+    return attribute_binary_value_to_display_value(attribute, bytes);
+}
+
 // TODO: replace with some library if possible. Maybe one of samba's libs has this.
 // NOTE: https://ldapwiki.com/wiki/ObjectSID
 QString object_sid_to_display_string(const QByteArray &sid) {
@@ -1513,5 +1507,4 @@
     }
 
     return string;
->>>>>>> e77160fe
 }