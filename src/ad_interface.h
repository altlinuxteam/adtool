/*
 * ADMC - AD Management Center
 *
 * Copyright (C) 2020 BaseALT Ltd.
 *
 * This program is free software: you can redistribute it and/or modify
 * it under the terms of the GNU General Public License as published by
 * the Free Software Foundation, either version 3 of the License, or
 * (at your option) any later version.
 *
 * This program is distributed in the hope that it will be useful,
 * but WITHOUT ANY WARRANTY; without even the implied warranty of
 * MERCHANTABILITY or FITNESS FOR A PARTICULAR PURPOSE.  See the
 * GNU General Public License for more details.
 *
 * You should have received a copy of the GNU General Public License
 * along with this program.  If not, see <http://www.gnu.org/licenses/>.
 */

#ifndef AD_INTERFACE_H
#define AD_INTERFACE_H

#include <QObject>
#include <QList>
#include <QString>
#include <QMap>
#include <QHash>

class AdConnection;

namespace adldap
{
    class AdConnection;
};

// Interface between the GUI and AdConnection
// Stores attributes cache of entries
// Attributes cache is expanded as more entries are loaded and
// is updated on entry changes
// Emits various signals for AD operation successes/failures

enum NewEntryType {
    User,
    Computer,
    OU,
    Group,
    COUNT
};

const QMap<NewEntryType, QString> new_entry_type_to_string = {
    {NewEntryType::User, "User"},
    {NewEntryType::Computer, "Computer"},
    {NewEntryType::OU, "Organization Unit"},
    {NewEntryType::Group, "Group"},
};

QString extract_name_from_dn(const QString &dn);
QString extract_parent_dn_from_dn(const QString &dn);

typedef QMap<QString, QList<QString>> Attributes;

class AdInterface final : public QObject {
Q_OBJECT

public:
    explicit AdInterface(QObject *parent);
    ~AdInterface();

    void ad_interface_login(const QString &base, const QString &head);
    QString get_error_str();
    QString get_search_base();
    QString get_uri();

    QList<QString> load_children(const QString &dn);
    QList<QString> search(const QString &filter);

    Attributes get_attributes(const QString &dn);
    QList<QString> get_attribute_multi(const QString &dn, const QString &attribute);
    QString get_attribute(const QString &dn, const QString &attribute);
    bool attribute_value_exists(const QString &dn, const QString &attribute, const QString &value);

    bool set_attribute(const QString &dn, const QString &attribute, const QString &value);
    bool create_entry(const QString &name, const QString &dn, NewEntryType type);
    void delete_entry(const QString &dn);
    void move(const QString &dn, const QString &new_container);
    void add_user_to_group(const QString &group_dn, const QString &user_dn);
    void group_remove_user(const QString &group_dn, const QString &user_dn);
    void rename(const QString &dn, const QString &new_name);
    bool set_pass(const QString &dn, const QString &password);

    bool is_user(const QString &dn);
    bool is_group(const QString &dn);
    bool is_container(const QString &dn);
    bool is_ou(const QString &dn);
    bool is_policy(const QString &dn);
    bool is_container_like(const QString &dn);

    bool can_drop_entry(const QString &dn, const QString &target_dn);
    void drop_entry(const QString &dn, const QString &target_dn);

    void command(QStringList args);

signals:
    void modified();

    void ad_interface_login_complete(const QString &base, const QString &head);
    void ad_interface_login_failed(const QString &base, const QString &head);

    void load_children_failed(const QString &dn, const QString &error_str);

    void search_failed(const QString &filter, const QString &error_str);

    void delete_entry_complete(const QString &dn);
    void delete_entry_failed(const QString &dn, const QString &error_str);

    void set_attribute_complete(const QString &dn, const QString &attribute, const QString &old_value, const QString &value);
    void set_attribute_failed(const QString &dn, const QString &attribute, const QString &old_value, const QString &value, const QString &error_str);

    void create_entry_complete(const QString &dn, NewEntryType type);
    void create_entry_failed(const QString &dn, NewEntryType type, const QString &error_str);

    void move_complete(const QString &dn, const QString &new_container, const QString &new_dn);
    void move_failed(const QString &dn, const QString &new_container, const QString &new_dn, const QString &error_str);
    
    void add_user_to_group_complete(const QString &group_dn, const QString &user_dn);
    void add_user_to_group_failed(const QString &group_dn, const QString &user_dn, const QString &error_str);

    void group_remove_user_complete(const QString &group_dn, const QString &user_dn);
    void group_remove_user_failed(const QString &group_dn, const QString &user_dn, const QString &error_str);

    void rename_complete(const QString &dn, const QString &new_name, const QString &new_dn);
    void rename_failed(const QString &dn, const QString &new_name, const QString &new_dn, const QString &error_str);

<<<<<<< HEAD
    void set_pass_complete(const QString &dn, const QString &password);
    void set_pass_failed(const QString &dn, const QString &password, const QString &error_str);

    // NOTE: if dn and attributes are changed together, for example
    // due to a rename, dn_changed() signal is emitted first
    
    // NOTE: If multiple DN's are changed, for example by moving
    // an entry which has children, dn_changed() is emmited for all
    // entries that were moved and it is emmitted in order of depth
    // starting from lowest depth

    // NOTE: dn_changed() is emitted when entry is deleted with
    // new_dn set to ""
    void dn_changed(const QString &old_dn, const QString &new_dn);
    void attributes_changed(const QString &dn);

=======
>>>>>>> 91d94700
private:
    adldap::AdConnection *connection = nullptr;
    QHash<QString, Attributes> attributes_cache;

    QMap<QString, QList<QString>> load_attributes(const QString &dn);

}; 

// Convenience function to get AdInterface from qApp instance
AdInterface *AD();

QString filter_EQUALS(const QString &attribute, const QString &value);
QString filter_AND(const QString &a, const QString &b);
QString filter_OR(const QString &a, const QString &b);
QString filter_NOT(const QString &a);

#endif /* AD_INTERFACE_H */<|MERGE_RESOLUTION|>--- conflicted
+++ resolved
@@ -131,25 +131,9 @@
     void rename_complete(const QString &dn, const QString &new_name, const QString &new_dn);
     void rename_failed(const QString &dn, const QString &new_name, const QString &new_dn, const QString &error_str);
 
-<<<<<<< HEAD
     void set_pass_complete(const QString &dn, const QString &password);
     void set_pass_failed(const QString &dn, const QString &password, const QString &error_str);
 
-    // NOTE: if dn and attributes are changed together, for example
-    // due to a rename, dn_changed() signal is emitted first
-    
-    // NOTE: If multiple DN's are changed, for example by moving
-    // an entry which has children, dn_changed() is emmited for all
-    // entries that were moved and it is emmitted in order of depth
-    // starting from lowest depth
-
-    // NOTE: dn_changed() is emitted when entry is deleted with
-    // new_dn set to ""
-    void dn_changed(const QString &old_dn, const QString &new_dn);
-    void attributes_changed(const QString &dn);
-
-=======
->>>>>>> 91d94700
 private:
     adldap::AdConnection *connection = nullptr;
     QHash<QString, Attributes> attributes_cache;
