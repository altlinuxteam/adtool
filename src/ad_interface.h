--- conflicted
+++ resolved
@@ -68,22 +68,15 @@
     explicit AdInterface(QObject *parent);
     ~AdInterface();
 
-<<<<<<< HEAD
-    void ad_interface_login(const QString &host, const QString &domain);
-=======
-    void login(const QString &base, const QString &head);
->>>>>>> b52a2fd2
+    void login(const QString &host, const QString &domain);
+
     QString get_error_str();
     QString get_search_base();
     QString get_uri();
 
-<<<<<<< HEAD
     bool is_connected();
 
-    QList<QString> load_children(const QString &dn);
-=======
     QList<QString> list(const QString &dn);
->>>>>>> b52a2fd2
     QList<QString> search(const QString &filter);
 
     Attributes get_attributes(const QString &dn);
