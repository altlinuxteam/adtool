/*
 * ADMC - AD Management Center
 *
 * Copyright (C) 2020 BaseALT Ltd.
 *
 * This program is free software: you can redistribute it and/or modify
 * it under the terms of the GNU General Public License as published by
 * the Free Software Foundation, either version 3 of the License, or
 * (at your option) any later version.
 *
 * This program is distributed in the hope that it will be useful,
 * but WITHOUT ANY WARRANTY; without even the implied warranty of
 * MERCHANTABILITY or FITNESS FOR A PARTICULAR PURPOSE.  See the
 * GNU General Public License for more details.
 *
 * You should have received a copy of the GNU General Public License
 * along with this program.  If not, see <http://www.gnu.org/licenses/>.
 */

#include "ad_config.h"
#include "ad_config_p.h"

#include "ad_interface.h"
#include "ad_object.h"
#include "ad_utils.h"
#include "ad_filter.h"

#include <QLocale>
#include <QDebug>
#include <QCoreApplication>
#include <algorithm>

#define ATTRIBUTE_ATTRIBUTE_DISPLAY_NAMES "attributeDisplayNames"
#define ATTRIBUTE_EXTRA_COLUMNS         "extraColumns"
#define ATTRIBUTE_FILTER_CONTAINERS     "msDS-FilterContainers"
#define ATTRIBUTE_LDAP_DISPLAY_NAME     "lDAPDisplayName"
#define ATTRIBUTE_POSSIBLE_SUPERIORS    "possSuperiors"
#define ATTRIBUTE_SYSTEM_POSSIBLE_SUPERIORS "systemPossSuperiors"
#define ATTRIBUTE_ATTRIBUTE_SYNTAX      "attributeSyntax"
#define ATTRIBUTE_OM_SYNTAX             "oMSyntax"
#define ATTRIBUTE_CLASS_DISPLAY_NAME    "classDisplayName"
#define ATTRIBUTE_MAY_CONTAIN           "mayContain"
#define ATTRIBUTE_SYSTEM_MAY_CONTAIN    "systemMayContain"
#define ATTRIBUTE_MUST_CONTAIN          "mustContain"
#define ATTRIBUTE_SYSTEM_MUST_CONTAIN   "systemMustContain"
#define ATTRIBUTE_IS_SINGLE_VALUED      "isSingleValued"
#define ATTRIBUTE_SYSTEM_ONLY           "systemOnly"
#define ATTRIBUTE_RANGE_UPPER           "rangeUpper"
#define ATTRIBUTE_AUXILIARY_CLASS       "auxiliaryClass"
#define ATTRIBUTE_SYSTEM_FLAGS          "systemFlags"
#define ATTRIBUTE_LINK_ID               "linkID"
#define ATTRIBUTE_SYSTEM_AUXILIARY_CLASS "systemAuxiliaryClass"

#define CLASS_ATTRIBUTE_SCHEMA          "attributeSchema"
#define CLASS_CLASS_SCHEMA              "classSchema"
#define CLASS_CONTROL_ACCESS_RIGHT      "controlAccessRight"

#define FLAG_ATTR_IS_CONSTRUCTED        0x00000004 

AdConfigPrivate::AdConfigPrivate() {

}

AdConfig::AdConfig() {
    d = new AdConfigPrivate();
}

AdConfig::~AdConfig() {
    delete d;
}

void AdConfig::load(AdInterface &ad, const QLocale &locale) {
    d->domain = get_default_domain_from_krb5();
    d->domain_head = domain_to_domain_dn(d->domain);

    d->filter_containers.clear();
    d->columns.clear();
    d->column_display_names.clear();
    d->class_display_names.clear();
    d->find_attributes.clear();
    d->attribute_display_names.clear();
    d->attribute_schemas.clear();
    d->class_schemas.clear();

    const QString locale_dir =
    [this, locale]() {
        const QString locale_code =
        [locale]() {
            if (locale.language() == QLocale::Russian) {
                return "419";
            } else {
                        // English
                return "409";
            }
        }();

        return QString("CN=%1,CN=DisplaySpecifiers,%2").arg(locale_code, configuration_dn());
    }();

    // Attribute schemas
    {
        const QString filter = filter_CONDITION(Condition_Equals, ATTRIBUTE_OBJECT_CLASS, CLASS_ATTRIBUTE_SCHEMA);

        const QList<QString> attributes = {
            ATTRIBUTE_LDAP_DISPLAY_NAME,
            ATTRIBUTE_ATTRIBUTE_SYNTAX,
            ATTRIBUTE_OM_SYNTAX,
            ATTRIBUTE_IS_SINGLE_VALUED,
            ATTRIBUTE_SYSTEM_ONLY,
            ATTRIBUTE_RANGE_UPPER,
            ATTRIBUTE_LINK_ID,
            ATTRIBUTE_SYSTEM_FLAGS,
        };

        const QHash<QString, AdObject> search_results = ad.search(filter, attributes, SearchScope_Children, schema_dn());

        for (const AdObject &object : search_results.values()) {
            const QString attribute = object.get_string(ATTRIBUTE_LDAP_DISPLAY_NAME);
            d->attribute_schemas[attribute] = object;
        }
    }

    // Class schemas
    {
        const QString filter = filter_CONDITION(Condition_Equals, ATTRIBUTE_OBJECT_CLASS, CLASS_CLASS_SCHEMA);

        const QList<QString> attributes = {
            ATTRIBUTE_LDAP_DISPLAY_NAME,
            ATTRIBUTE_POSSIBLE_SUPERIORS,
            ATTRIBUTE_SYSTEM_POSSIBLE_SUPERIORS,
            ATTRIBUTE_MAY_CONTAIN,
            ATTRIBUTE_SYSTEM_MAY_CONTAIN,
            ATTRIBUTE_MUST_CONTAIN,
            ATTRIBUTE_SYSTEM_MUST_CONTAIN,
            ATTRIBUTE_AUXILIARY_CLASS,
            ATTRIBUTE_SYSTEM_AUXILIARY_CLASS,
        };

        const QHash<QString, AdObject> search_results = ad.search(filter, attributes, SearchScope_Children, schema_dn());

        for (const AdObject &object : search_results.values()) {
            const QString object_class = object.get_string(ATTRIBUTE_LDAP_DISPLAY_NAME);
            d->class_schemas[object_class] = object;
        }
    }

    // Class display specifiers
    // NOTE: can't just store objects for these because the values require a decent amount of preprocessing which is best done once here, not everytime value is requested
    {
        const QString filter = QString();

        const QList<QString> search_attributes = {
            ATTRIBUTE_CLASS_DISPLAY_NAME,
            ATTRIBUTE_ATTRIBUTE_DISPLAY_NAMES,
        };

        const QHash<QString, AdObject> search_results = ad.search(filter, search_attributes, SearchScope_Children, locale_dir);

        for (const AdObject &object : search_results) {
            const QString dn = object.get_dn();

            // Display specifier DN is "CN=object-class-Display,CN=..."
            // Get "object-class" from that
            const QString object_class =
            [dn]() {
                const QString rdn = dn.split(",")[0];
                QString out = rdn;
                out.remove("CN=", Qt::CaseInsensitive);
                out.remove("-Display");

                return out;
            }();

            if (object.contains(ATTRIBUTE_CLASS_DISPLAY_NAME)) {
                d->class_display_names[object_class] = object.get_string(ATTRIBUTE_CLASS_DISPLAY_NAME);
            }

            if (object.contains(ATTRIBUTE_ATTRIBUTE_DISPLAY_NAMES)) {
                const QList<QString> display_names = object.get_strings(ATTRIBUTE_ATTRIBUTE_DISPLAY_NAMES);

                for (const auto &display_name_pair : display_names) {
                    const QList<QString> split = display_name_pair.split(",");
                    const QString attribute_name = split[0];
                    const QString display_name = split[1];

                    d->attribute_display_names[object_class][attribute_name] = display_name;
                }

                d->find_attributes[object_class] =
                [object_class, display_names]() {
                    QList<QString> out;

                    for (const auto &display_name_pair : display_names) {
                        const QList<QString> split = display_name_pair.split(",");
                        const QString attribute = split[0];

                        out.append(attribute);
                    }

                    return out;
                }();
            }
        }
    }

    // Columns
    {
        const QList<QString> columns_values =
        [&] {
            const QString dn = QString("CN=default-Display,%1").arg(locale_dir);
            const AdObject object = ad.search_object(dn, {ATTRIBUTE_EXTRA_COLUMNS});

            // NOTE: order as stored in attribute is reversed. Order is not sorted alphabetically so can't just sort.
            QList<QString> extra_columns = object.get_strings(ATTRIBUTE_EXTRA_COLUMNS);
            std::reverse(extra_columns.begin(), extra_columns.end());

            return extra_columns;
        }();

        // ATTRIBUTE_EXTRA_COLUMNS value is
        // "$attribute,$display_name,..."
        // Get attributes out of that
        for (const QString &value : columns_values) {
            const QList<QString> column_split = value.split(',');

            if (column_split.size() < 2) {
                continue;
            }

            const QString attribute = column_split[0];
            const QString attribute_display_name = column_split[1];

            d->columns.append(attribute);
            d->column_display_names[attribute] = attribute_display_name;
        }

        // Insert some columns manually
        auto add_custom =
        [=](const Attribute &attribute, const QString &display_name) {
            d->columns.prepend(attribute);
            d->column_display_names[attribute] = display_name;
        };

        add_custom(ATTRIBUTE_DN, QCoreApplication::translate("AdConfig", "Distinguished name"));
        add_custom(ATTRIBUTE_DESCRIPTION, QCoreApplication::translate("AdConfig", "Description"));
        add_custom(ATTRIBUTE_OBJECT_CLASS, QCoreApplication::translate("AdConfig", "Class"));
        add_custom(ATTRIBUTE_NAME, QCoreApplication::translate("AdConfig", "Name"));
    }

    d->filter_containers =
    [&] {
        QList<QString> out;

        const QString ui_settings_dn = QString("CN=DS-UI-Default-Settings,%1").arg(locale_dir);
        const AdObject object = ad.search_object(ui_settings_dn, {ATTRIBUTE_FILTER_CONTAINERS});

        // TODO: dns-Zone category is mispelled in
        // ATTRIBUTE_FILTER_CONTAINERS, no idea why, might
        // just be on this domain version
        const QList<QString> categories =
        [object]() {
            QList<QString> categories_out = object.get_strings(ATTRIBUTE_FILTER_CONTAINERS);
            categories_out.replaceInStrings("dns-Zone", "Dns-Zone");

            return categories_out;
        }();

        // NOTE: ATTRIBUTE_FILTER_CONTAINERS contains object
        // *categories* not classes, so need to get object
        // class from category object
        for (const auto &object_category : categories) {
            const QString category_dn = QString("CN=%1,%2").arg(object_category, schema_dn());
            const AdObject category_object = ad.search_object(category_dn, {ATTRIBUTE_LDAP_DISPLAY_NAME});
            const QString object_class = category_object.get_string(ATTRIBUTE_LDAP_DISPLAY_NAME);

            out.append(object_class);
        }

        // NOTE: domain not included for some reason, so add it manually
        out.append(CLASS_DOMAIN);

        // Make configuration and schema pass filter in dev mode so they are visible and can be fetched
        out.append({CLASS_CONFIGURATION, CLASS_dMD});

        return out;
    }();

    d->right_to_guid_map =
    [&]() {
        QHash<QString, QString> out;

        const QString filter = filter_CONDITION(Condition_Equals, ATTRIBUTE_OBJECT_CLASS, CLASS_CONTROL_ACCESS_RIGHT);

        const QList<QString> attributes = {
            ATTRIBUTE_CN,
            ATTRIBUTE_RIGHTS_GUID,
        };

        const QString search_base = extended_rights_dn();

        const QHash<QString, AdObject> search_results = ad.search(filter, attributes, SearchScope_Children, search_base);

        for (const AdObject &object : search_results.values()) {
            const QString cn = object.get_string(ATTRIBUTE_CN);
            const QString guid = object.get_string(ATTRIBUTE_RIGHTS_GUID);

            out[cn] = guid;
        }

        return out;
    }();
}

QString AdConfig::domain() const {
    return d->domain;
}

QString AdConfig::domain_head() const {
    return d->domain_head;
}

QString AdConfig::configuration_dn() const {
    return QString("CN=Configuration,%1").arg(domain_head());
}

QString AdConfig::schema_dn() const {
    return QString("CN=Schema,%1").arg(configuration_dn());
}

QString AdConfig::partitions_dn() const {
    return QString("CN=Partitions,CN=Configuration,%1").arg(domain_head());
}

QString AdConfig::extended_rights_dn() const {
    return QString("CN=Extended-Rights,%1").arg(configuration_dn());
}

QString AdConfig::get_attribute_display_name(const Attribute &attribute, const ObjectClass &objectClass) const {
    if (d->attribute_display_names.contains(objectClass) && d->attribute_display_names[objectClass].contains(attribute)) {
        const QString display_name = d->attribute_display_names[objectClass][attribute];

        return display_name;
    }

    // NOTE: display specifier doesn't cover all attributes for all classes, so need to hardcode some of them here
    static const QHash<Attribute, QString> fallback_display_names = {
        {ATTRIBUTE_NAME, QCoreApplication::translate("AdConfig", "Name")},
        {ATTRIBUTE_DN, QCoreApplication::translate("AdConfig", "Distinguished name")},
        {ATTRIBUTE_OBJECT_CLASS, QCoreApplication::translate("AdConfig", "Object class")},
        {ATTRIBUTE_WHEN_CREATED, QCoreApplication::translate("AdConfig", "Created")},
        {ATTRIBUTE_WHEN_CHANGED, QCoreApplication::translate("AdConfig", "Changed")},
        {ATTRIBUTE_USN_CREATED, QCoreApplication::translate("AdConfig", "USN created")},
        {ATTRIBUTE_USN_CHANGED, QCoreApplication::translate("AdConfig", "USN changed")},
        {ATTRIBUTE_ACCOUNT_EXPIRES, QCoreApplication::translate("AdConfig", "Account expires")},
        {ATTRIBUTE_OBJECT_CATEGORY, QCoreApplication::translate("AdConfig", "Type")},
        {ATTRIBUTE_PROFILE_PATH, QCoreApplication::translate("AdConfig", "Profile path")},
        {ATTRIBUTE_SCRIPT_PATH, QCoreApplication::translate("AdConfig", "Logon script")},
        {ATTRIBUTE_SAMACCOUNT_NAME, QCoreApplication::translate("AdConfig", "Logon name (pre-Windows 2000)")},
        {ATTRIBUTE_MAIL, QCoreApplication::translate("AdConfig", "E-mail")},
    };

    return fallback_display_names.value(attribute, attribute);
}

QString AdConfig::get_class_display_name(const QString &objectClass) const {
    return d->class_display_names.value(objectClass, objectClass);
}

QList<QString> AdConfig::get_columns() const {
    return d->columns;
}

QString AdConfig::get_column_display_name(const Attribute &attribute) const {
    return d->column_display_names.value(attribute, attribute);
}

int AdConfig::get_column_index(const QString &attribute) const {
    if (!d->columns.contains(attribute)) {
        qWarning() << "ADCONFIG columns missing attribute:" << attribute;
    }

    return d->columns.indexOf(attribute);
}

QList<QString> AdConfig::get_filter_containers() const {
    return d->filter_containers;
}

QList<QString> AdConfig::get_possible_superiors(const QList<ObjectClass> &object_classes) const {
    QList<QString> out;

    for (const QString &object_class : object_classes) {
        const AdObject schema = d->class_schemas[object_class];
        out += schema.get_strings(ATTRIBUTE_POSSIBLE_SUPERIORS);
        out += schema.get_strings(ATTRIBUTE_SYSTEM_POSSIBLE_SUPERIORS);
    }

    out.removeDuplicates();

    return out;
}

QList<QString> AdConfig::get_optional_attributes(const QList<QString> &object_classes) const {
    const QList<QString> all_classes = d->add_auxiliary_classes(object_classes);

    QList<QString> attributes;

    for (const auto &object_class : all_classes) {
        const AdObject schema = d->class_schemas[object_class];
        attributes += schema.get_strings(ATTRIBUTE_MAY_CONTAIN);
        attributes += schema.get_strings(ATTRIBUTE_SYSTEM_MAY_CONTAIN);
    }

    attributes.removeDuplicates();

    return attributes;
}

QList<QString> AdConfig::get_mandatory_attributes(const QList<QString> &object_classes) const {
    const QList<QString> all_classes = d->add_auxiliary_classes(object_classes);

    QList<QString> attributes;

    for (const auto &object_class : all_classes) {
        const AdObject schema = d->class_schemas[object_class];
        attributes += schema.get_strings(ATTRIBUTE_MUST_CONTAIN);
        attributes += schema.get_strings(ATTRIBUTE_SYSTEM_MUST_CONTAIN);
    }

    attributes.removeDuplicates();

    return attributes;
}

QList<QString> AdConfig::get_find_attributes(const QString &object_class) const {
    return d->find_attributes.value(object_class, QList<QString>());
}

AttributeType AdConfig::get_attribute_type(const QString &attribute) const {
    // NOTE: replica of: https://docs.microsoft.com/en-us/openspecs/windows_protocols/ms-adts/7cda533e-d7a4-4aec-a517-91d02ff4a1aa
    // syntax -> om syntax list -> type
    static QHash<QString, QHash<QString, AttributeType>> type_map = {
        {"2.5.5.8", {{"1", AttributeType_Boolean}}},
        {
            "2.5.5.9",
            {
                {"10", AttributeType_Enumeration},
                {"2", AttributeType_Integer}
            }
        },
        {"2.5.5.16", {{"65", AttributeType_LargeInteger}}},
        {"2.5.5.3", {{"27", AttributeType_StringCase}}},
        {"2.5.5.5", {{"22", AttributeType_IA5}}},
        {"2.5.5.15", {{"66", AttributeType_NTSecDesc}}},
        {"2.5.5.6", {{"18", AttributeType_Numeric}}},
        {"2.5.5.2", {{"6", AttributeType_ObjectIdentifier}}},
        {
            "2.5.5.10",
            {
                {"4", AttributeType_Octet},
                {"127", AttributeType_ReplicaLink}
            }
        },
        {"2.5.5.5", {{"19", AttributeType_Printable}}},
        {"2.5.5.17", {{"4", AttributeType_Sid}}},
        {"2.5.5.4", {{"20", AttributeType_Teletex}}},
        {"2.5.5.12", {{"64", AttributeType_Unicode}}},
        {
            "2.5.5.11",
            {
                {"23", AttributeType_UTCTime},
                {"24", AttributeType_GeneralizedTime}
            }
        },
        {"2.5.5.14", {{"127", AttributeType_DNString}}},
        {"2.5.5.7", {{"127", AttributeType_DNBinary}}},
        {"2.5.5.1", {{"127", AttributeType_DSDN}}},
    };

    const AdObject schema = d->attribute_schemas[attribute];

    const QString attribute_syntax = schema.get_string(ATTRIBUTE_ATTRIBUTE_SYNTAX);
    const QString om_syntax = schema.get_string(ATTRIBUTE_OM_SYNTAX);

    if (type_map.contains(attribute_syntax) && type_map[attribute_syntax].contains(om_syntax)) {
        return type_map[attribute_syntax][om_syntax];
    } else {
        return AttributeType_StringCase;
    }
}

LargeIntegerSubtype AdConfig::get_attribute_large_integer_subtype(const QString &attribute) const {
    // Manually remap large integer types to subtypes
    static const QList<QString> datetimes = {
        ATTRIBUTE_ACCOUNT_EXPIRES,
        ATTRIBUTE_LAST_LOGON,
        ATTRIBUTE_LAST_LOGON_TIMESTAMP,
        ATTRIBUTE_PWD_LAST_SET,
        ATTRIBUTE_LOCKOUT_TIME,
        ATTRIBUTE_BAD_PWD_TIME
    };
    static const QList<QString> timespans = {
        ATTRIBUTE_MAX_PWD_AGE,
        ATTRIBUTE_MIN_PWD_AGE,
        ATTRIBUTE_LOCKOUT_DURATION,
    };

    if (datetimes.contains(attribute)) {
        return LargeIntegerSubtype_Datetime;
    } else if (timespans.contains(attribute)) {
        return LargeIntegerSubtype_Timespan;
    } else {
        return LargeIntegerSubtype_Integer;
    }
}

bool AdConfig::get_attribute_is_number(const QString &attribute) const {
    static const QList<AttributeType> number_types = {
        AttributeType_Integer,
        AttributeType_LargeInteger,
        AttributeType_Enumeration,
        AttributeType_Numeric,
    };
    const AttributeType type = get_attribute_type(attribute);

    return number_types.contains(type);
}

bool AdConfig::get_attribute_is_single_valued(const QString &attribute) const {
    return d->attribute_schemas[attribute].get_bool(ATTRIBUTE_IS_SINGLE_VALUED);
}

bool AdConfig::get_attribute_is_system_only(const QString &attribute) const {
    return d->attribute_schemas[attribute].get_bool(ATTRIBUTE_SYSTEM_ONLY);
}

int AdConfig::get_attribute_range_upper(const QString &attribute) const {
    return d->attribute_schemas[attribute].get_int(ATTRIBUTE_RANGE_UPPER);
}

bool AdConfig::get_attribute_is_backlink(const QString &attribute) const {
    if (d->attribute_schemas[attribute].contains(ATTRIBUTE_LINK_ID)) {
        const int link_id = d->attribute_schemas[attribute].get_int(ATTRIBUTE_LINK_ID);
        const bool link_id_is_odd = (link_id % 2 != 0);

        return link_id_is_odd;
    } else {
        return false;
    }
}

bool AdConfig::get_attribute_is_constructed(const QString &attribute) const {
    const int system_flags = d->attribute_schemas[attribute].get_int(ATTRIBUTE_SYSTEM_FLAGS);
    return bit_is_set(system_flags, FLAG_ATTR_IS_CONSTRUCTED);   
}

<<<<<<< HEAD
QString AdConfig::get_right_guid(const QString &right_cn) const {
    const QString out = d->right_to_guid_map.value(right_cn, QString());
=======
// (noncontainer classes) = (all classes) - (container classes)
QList<QString> AdConfig::get_noncontainer_classes() {
    QList<QString> out = filter_classes;

    const QList<QString> container_classes = get_filter_containers();
    for (const QString &container_class : container_classes) {
        out.removeAll(container_class);
    }

>>>>>>> dee7c238
    return out;
}

QList<QString> AdConfigPrivate::add_auxiliary_classes(const QList<QString> &object_classes) const {
    QList<QString> out;

    out += object_classes;

    for (const auto &object_class : object_classes) {
        const AdObject schema = class_schemas[object_class];
        out += schema.get_strings(ATTRIBUTE_AUXILIARY_CLASS);
        out += schema.get_strings(ATTRIBUTE_SYSTEM_AUXILIARY_CLASS);
    }

    out.removeDuplicates();

    return out;
}<|MERGE_RESOLUTION|>--- conflicted
+++ resolved
@@ -554,10 +554,11 @@
     return bit_is_set(system_flags, FLAG_ATTR_IS_CONSTRUCTED);   
 }
 
-<<<<<<< HEAD
 QString AdConfig::get_right_guid(const QString &right_cn) const {
     const QString out = d->right_to_guid_map.value(right_cn, QString());
-=======
+    return out;
+}
+
 // (noncontainer classes) = (all classes) - (container classes)
 QList<QString> AdConfig::get_noncontainer_classes() {
     QList<QString> out = filter_classes;
@@ -567,7 +568,6 @@
         out.removeAll(container_class);
     }
 
->>>>>>> dee7c238
     return out;
 }
 
