--- conflicted
+++ resolved
@@ -44,17 +44,8 @@
 : QWidget(parent)
 {
     model = new ContainersModel(this);
-<<<<<<< HEAD
-    const auto advanced_view_proxy = new AdvancedViewProxy(ContainersModel::Column::DN, this);
-    const auto dn_column_proxy = new DnColumnProxy(ContainersModel::Column::DN, this);
-=======
-
-    const auto proxy = new AdvancedViewProxy(ContainersColumn_DN, this);
-    proxy->setSourceModel(model);   
-
+    const auto advanced_view_proxy = new AdvancedViewProxy(ContainersColumn_DN, this);
     const auto dn_column_proxy = new DnColumnProxy(ContainersColumn_DN, this);
-    dn_column_proxy->setSourceModel(proxy);   
->>>>>>> 4a9a81ab
 
     view = new QTreeView(this);
     view->setAcceptDrops(true);
