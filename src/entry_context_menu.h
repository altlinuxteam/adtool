--- conflicted
+++ resolved
@@ -41,14 +41,9 @@
     void details(const QString &dn);
     
 private:
-<<<<<<< HEAD
+    MoveDialog *move_dialog = nullptr;
+    
     void open(const QPoint &global_pos, const QString &dn, const QString &parent_dn);
-=======
-    MoveDialog *move_dialog = nullptr;
-
-    void open(const QString &dn, const QPoint &global_pos);
->>>>>>> cad19224
-
     void delete_entry(const QString &dn);
     void new_entry_dialog(const QString &parent_dn, NewEntryType type);
     void new_user(const QString &dn);
