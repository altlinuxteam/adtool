/*
 * ADMC - AD Management Center
 *
 * Copyright (C) 2020 BaseALT Ltd.
 *
 * This program is free software: you can redistribute it and/or modify
 * it under the terms of the GNU General Public License as published by
 * the Free Software Foundation, either version 3 of the License, or
 * (at your option) any later version.
 *
 * This program is distributed in the hope that it will be useful,
 * but WITHOUT ANY WARRANTY; without even the implied warranty of
 * MERCHANTABILITY or FITNESS FOR A PARTICULAR PURPOSE.  See the
 * GNU General Public License for more details.
 *
 * You should have received a copy of the GNU General Public License
 * along with this program.  If not, see <http://www.gnu.org/licenses/>.
 */

#include "settings.h"
#include "admc.h"

#include <QAction>
#include <QSettings>
#include <QApplication>
#include <QList>

<<<<<<< HEAD
QString checkable_text(SettingsCheckable checkable) {
    switch (checkable) {
        case SettingsCheckable_AdvancedView: return "Advanced View";
        case SettingsCheckable_DnColumn: return "Show DN column";
        case SettingsCheckable_DetailsFromContainers: return "Open attributes on left click in Containers window";
        case SettingsCheckable_DetailsFromContents: return "Open attributes on left click in Contents window";
        case SettingsCheckable_ConfirmActions: return "Confirm actions";
        case SettingsCheckable_ShowStatusLog: return "Show status log";
        case SettingsCheckable_COUNT: return "COUNT";
    }
    return "";
=======
QString string_name(SettingString string) {
    switch (string) {
        case SettingString_Domain: return "domain";
        case SettingString_Site: return "site";
        case SettingString_Host: return "host";
        case SettingString_COUNT: return "COUNT";
    }
    return "";
}

QAction *Settings::make_checkable_action(const QSettings &settings, const QString& text) {
    QAction *action = new QAction(text);
    action->setCheckable(true);

    // Load checked state from settings
    bool checked = settings.value(text, false).toBool();
    action->setChecked(checked);

    checkable_actions.append(action);

    return action;
>>>>>>> 701474e1
}

QString get_settings_file_path() {
    // NOTE: save to app dir for now for easier debugging
    QString settings_file_path = QApplication::applicationDirPath() + "/settings.ini";
    return settings_file_path;
}

Settings::Settings(QObject *parent)
: QObject(parent)
{
    const QString settings_file_path = get_settings_file_path();
    const QSettings settings(settings_file_path, QSettings::NativeFormat);
    
<<<<<<< HEAD
    for (int i = 0; i < SettingsCheckable_COUNT; i++) {
        const SettingsCheckable checkable = (SettingsCheckable) i;
        const QString text = checkable_text(checkable);

        QAction *action = new QAction(text);
        action->setCheckable(true);

        bool checked = settings.value(text, false).toBool();
        action->setChecked(checked);

        checkables[i] = action;
=======
    toggle_advanced_view = make_checkable_action(settings, "Advanced View");
    toggle_show_dn_column = make_checkable_action(settings, "Show DN column");
    details_on_containers_click = make_checkable_action(settings, "Open attributes on left click in Containers window");
    details_on_contents_click = make_checkable_action(settings, "Open attributes on left click in Contents window");
    confirm_actions = make_checkable_action(settings, "Confirm actions");
    toggle_show_status_log = make_checkable_action(settings, "Show status log");
    auto_login = make_checkable_action(settings, "Login using saved session at startup");

    // Load strings
    for (int i = 0; i < SettingString_COUNT; i++) {
        const SettingString string = (SettingString) i;
        const QString name = string_name(string);
        const QString value = settings.value(name, "").toString();

        strings[i] = value;
>>>>>>> 701474e1
    }

    connect(
        qApp, &QCoreApplication::aboutToQuit,
        this, &Settings::save_settings);
}

void Settings::emit_toggle_signals() const {
    for (auto c : checkables) {
        const bool checked = c->isChecked();
        emit c->toggled(checked);
    }
}

<<<<<<< HEAD
QAction *Settings::checkable(SettingsCheckable c) const {
    return checkables[c];
=======
void Settings::set_string(SettingString string, const QString &value) {
    strings[string] = value;
}

QString Settings::get_string(SettingString string) const {
    const QString value = strings[string];

    return value;
>>>>>>> 701474e1
}

void Settings::save_settings() {
    const QString settings_file_path = get_settings_file_path();
    QSettings settings(settings_file_path, QSettings::NativeFormat);

    for (auto c : checkables) {
        const bool checked = c->isChecked();
        const QString text = c->text();
        settings.setValue(text, checked);
    }

    for (int i = 0; i < SettingString_COUNT; i++) {
        const SettingString string = (SettingString) i;
        const QString name = string_name(string);
        const QString value = strings[string];

        settings.setValue(name, value);
    }
}

Settings *SETTINGS() {
    ADMC *app = qobject_cast<ADMC *>(qApp);
    Settings *settings = app->settings();
    return settings;
}<|MERGE_RESOLUTION|>--- conflicted
+++ resolved
@@ -25,7 +25,6 @@
 #include <QApplication>
 #include <QList>
 
-<<<<<<< HEAD
 QString checkable_text(SettingsCheckable checkable) {
     switch (checkable) {
         case SettingsCheckable_AdvancedView: return "Advanced View";
@@ -34,10 +33,12 @@
         case SettingsCheckable_DetailsFromContents: return "Open attributes on left click in Contents window";
         case SettingsCheckable_ConfirmActions: return "Confirm actions";
         case SettingsCheckable_ShowStatusLog: return "Show status log";
+        case SettingsCheckable_AutoLogin: return "Login using saved session at startup";
         case SettingsCheckable_COUNT: return "COUNT";
     }
     return "";
-=======
+}
+
 QString string_name(SettingString string) {
     switch (string) {
         case SettingString_Domain: return "domain";
@@ -46,20 +47,6 @@
         case SettingString_COUNT: return "COUNT";
     }
     return "";
-}
-
-QAction *Settings::make_checkable_action(const QSettings &settings, const QString& text) {
-    QAction *action = new QAction(text);
-    action->setCheckable(true);
-
-    // Load checked state from settings
-    bool checked = settings.value(text, false).toBool();
-    action->setChecked(checked);
-
-    checkable_actions.append(action);
-
-    return action;
->>>>>>> 701474e1
 }
 
 QString get_settings_file_path() {
@@ -74,7 +61,6 @@
     const QString settings_file_path = get_settings_file_path();
     const QSettings settings(settings_file_path, QSettings::NativeFormat);
     
-<<<<<<< HEAD
     for (int i = 0; i < SettingsCheckable_COUNT; i++) {
         const SettingsCheckable checkable = (SettingsCheckable) i;
         const QString text = checkable_text(checkable);
@@ -86,23 +72,14 @@
         action->setChecked(checked);
 
         checkables[i] = action;
-=======
-    toggle_advanced_view = make_checkable_action(settings, "Advanced View");
-    toggle_show_dn_column = make_checkable_action(settings, "Show DN column");
-    details_on_containers_click = make_checkable_action(settings, "Open attributes on left click in Containers window");
-    details_on_contents_click = make_checkable_action(settings, "Open attributes on left click in Contents window");
-    confirm_actions = make_checkable_action(settings, "Confirm actions");
-    toggle_show_status_log = make_checkable_action(settings, "Show status log");
-    auto_login = make_checkable_action(settings, "Login using saved session at startup");
+    }
 
-    // Load strings
     for (int i = 0; i < SettingString_COUNT; i++) {
         const SettingString string = (SettingString) i;
         const QString name = string_name(string);
         const QString value = settings.value(name, "").toString();
 
         strings[i] = value;
->>>>>>> 701474e1
     }
 
     connect(
@@ -117,10 +94,10 @@
     }
 }
 
-<<<<<<< HEAD
 QAction *Settings::checkable(SettingsCheckable c) const {
     return checkables[c];
-=======
+}
+
 void Settings::set_string(SettingString string, const QString &value) {
     strings[string] = value;
 }
@@ -129,7 +106,6 @@
     const QString value = strings[string];
 
     return value;
->>>>>>> 701474e1
 }
 
 void Settings::save_settings() {
