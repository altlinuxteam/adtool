/*
 * ADMC - AD Management Center
 *
 * Copyright (C) 2020 BaseALT Ltd.
 *
 * This program is free software: you can redistribute it and/or modify
 * it under the terms of the GNU General Public License as published by
 * the Free Software Foundation, either version 3 of the License, or
 * (at your option) any later version.
 *
 * This program is distributed in the hope that it will be useful,
 * but WITHOUT ANY WARRANTY; without even the implied warranty of
 * MERCHANTABILITY or FITNESS FOR A PARTICULAR PURPOSE.  See the
 * GNU General Public License for more details.
 *
 * You should have received a copy of the GNU General Public License
 * along with this program.  If not, see <http://www.gnu.org/licenses/>.
 */

#include "members_widget.h"
#include "entry_context_menu.h"
#include "utils.h"
#include "dn_column_proxy.h"

#include <QTreeView>
#include <QLabel>
#include <QVBoxLayout>

enum MembersColumn {
    MembersColumn_Name,
    MembersColumn_DN,
    MembersColumn_COUNT,
};

MembersWidget::MembersWidget(EntryContextMenu *entry_context_menu, QWidget *parent)
: QWidget(parent)
{   
    view = new QTreeView(this);
    view->setEditTriggers(QAbstractItemView::NoEditTriggers);
    view->setAcceptDrops(true);
    view->setContextMenuPolicy(Qt::CustomContextMenu);
    view->setDragDropMode(QAbstractItemView::DragDrop);
    entry_context_menu->connect_view(view, MembersColumn_DN);

    model = new MembersModel(this);
<<<<<<< HEAD
    const auto dn_column_proxy = new DnColumnProxy(MembersModel::Column::DN, this);

    setup_model_chain(view, model, {dn_column_proxy});
=======
    const auto dn_column_proxy = new DnColumnProxy(MembersColumn_DN, this);
    dn_column_proxy->setSourceModel(model);
    view->setModel(dn_column_proxy);
>>>>>>> 4a9a81ab
    
    const auto layout = new QVBoxLayout(this);
    layout->setContentsMargins(0, 0, 0, 0);
    layout->setSpacing(0);
    layout->addWidget(view);
}

void MembersWidget::change_target(const QString &dn) {
    model->change_target(dn);

    set_root_to_head(view);
}

MembersModel::MembersModel(QObject *parent)
: EntryModel(MembersColumn_COUNT, MembersColumn_DN, parent)
{
    setHorizontalHeaderItem(MembersColumn_Name, new QStandardItem("Name"));
    setHorizontalHeaderItem(MembersColumn_DN, new QStandardItem("DN"));
}

void MembersModel::change_target(const QString &dn) {
    removeRows(0, rowCount());

    auto create_row = [this](const QString &row_dn) {
        QList<QStandardItem *> row;
        for (int i = 0; i < MembersColumn_COUNT; i++) {
            row.append(new QStandardItem());
        }
        const QString name = AD()->get_attribute(row_dn, "name");
        row[MembersColumn_Name]->setText(name);
        row[MembersColumn_DN]->setText(row_dn);

        return row;
    };

    // Create root item to represent group itself
    QList<QStandardItem *> group_row = create_row(dn);
    appendRow(group_row);
    QStandardItem *group_item = group_row[0];

    // Populate model with members of new root
    const QList<QString> members = AD()->get_attribute_multi(dn, "member");
    for (auto member_dn : members) {
        QList<QStandardItem *> member_row = create_row(member_dn);
        group_item->appendRow(member_row);
    }
}<|MERGE_RESOLUTION|>--- conflicted
+++ resolved
@@ -43,15 +43,9 @@
     entry_context_menu->connect_view(view, MembersColumn_DN);
 
     model = new MembersModel(this);
-<<<<<<< HEAD
-    const auto dn_column_proxy = new DnColumnProxy(MembersModel::Column::DN, this);
+    const auto dn_column_proxy = new DnColumnProxy(MembersColumn_DN, this);
 
     setup_model_chain(view, model, {dn_column_proxy});
-=======
-    const auto dn_column_proxy = new DnColumnProxy(MembersColumn_DN, this);
-    dn_column_proxy->setSourceModel(model);
-    view->setModel(dn_column_proxy);
->>>>>>> 4a9a81ab
     
     const auto layout = new QVBoxLayout(this);
     layout->setContentsMargins(0, 0, 0, 0);
