--- conflicted
+++ resolved
@@ -28,10 +28,9 @@
 
 #include <QObject>
 
+#include <QTest>
+
 #include "ad_interface.h"
-
-<<<<<<< HEAD
-#include <QTest>
 
 class QString;
 class QTreeView;
@@ -43,8 +42,6 @@
 #define TEST_GROUP "test-group"
 #define TEST_COMPUTER "test-computer"
 
-=======
->>>>>>> 7b511cce
 class ADMCTest : public QObject {
     Q_OBJECT
 
@@ -62,7 +59,6 @@
     void cleanup();
 
 protected:
-<<<<<<< HEAD
     AdInterface ad;
 
     // Use this as parents for widgets used inside tests.
@@ -95,10 +91,4 @@
 // widgets.
 void tab(const int n = 1);
 
-=======
-    QWidget *parent_widget = nullptr;
-
-};
-
->>>>>>> 7b511cce
 #endif /* ADMC_TEST_H */
