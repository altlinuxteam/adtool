/*
 * ADMC - AD Management Center
 *
 * Copyright (C) 2020 BaseALT Ltd.
 *
 * This program is free software: you can redistribute it and/or modify
 * it under the terms of the GNU General Public License as published by
 * the Free Software Foundation, either version 3 of the License, or
 * (at your option) any later version.
 *
 * This program is distributed in the hope that it will be useful,
 * but WITHOUT ANY WARRANTY; without even the implied warranty of
 * MERCHANTABILITY or FITNESS FOR A PARTICULAR PURPOSE.  See the
 * GNU General Public License for more details.
 *
 * You should have received a copy of the GNU General Public License
 * along with this program.  If not, see <http://www.gnu.org/licenses/>.
 */

#include "admc_test.h"

#include "test_common.h"
#include "ad_interface.h"
<<<<<<< HEAD
#include "ad_utils.h"
#include "ad_object.h"
#include "ad_config.h"
#include "status.h"
#include "object_model.h"

#include <QTest>
#include <QModelIndex>
#include <QTreeView>

#define PRINT_FOCUS_WIDGET_BEFORE_TAB false
#define PRINT_FOCUS_WIDGET_AFTER_TAB false
=======
#include "ad_object.h"
#include "status.h"

#include <QTest>
>>>>>>> 7b511cce

void ADMCTest::initTestCase() {
    QVERIFY2(ad.is_connected(), "Failed to connect to AD server");

    // TODO: check for load failure
    ADCONFIG()->load(ad);

    // NOTE: temporary band-aid until messages are routed correctly throgh AdInterface instance. This makes status error messages be printed to console. I think it's useful to understand why a test failed. When messages are collected in an AdInterface instances, can just print them here ourselves and avoid touching Status.
    STATUS()->print_errors = true;

    // Cleanup before all tests in-case this test suite was
    // previously interrupted and a cleanup wasn't performed
    cleanup();
}

void ADMCTest::cleanupTestCase() {

}

void ADMCTest::init() {
    parent_widget = new QWidget();
    
    const QString dn = test_arena_dn();
    const bool create_success = ad.object_add(dn, CLASS_OU);

    QVERIFY2(create_success, "Failed to create test-arena");
}

void ADMCTest::cleanup() {
    if (parent_widget != nullptr) {
        delete parent_widget;
        parent_widget = nullptr;
    }

    // Delete test arena, if it exists
    const QString dn = test_arena_dn();

    const QHash<QString, AdObject> search_results = ad.search(QString(), QList<QString>(), SearchScope_Object, dn);
    const bool test_arena_exists = (search_results.size() == 1);
    if (test_arena_exists) {
        const bool delete_success = ad.object_delete(dn);
        QVERIFY2(delete_success, "Failed to delete test-arena or it's contents");
        QVERIFY2(!object_exists(dn), "Deleted test-arena still exists");
    }
<<<<<<< HEAD
}

QString ADMCTest::test_arena_dn() {
    const QString head_dn = ADCONFIG()->domain_head();
    const QString dn = QString("OU=test-arena,%1").arg(head_dn);

    return dn;
}

QString ADMCTest::test_object_dn(const QString &name, const QString &object_class) {
    const QString parent = test_arena_dn();
    const QString dn = dn_from_name_and_parent(name, parent, object_class);

    return dn;
}

bool ADMCTest::object_exists(const QString &dn) {
    const QHash<QString, AdObject> search_results = ad.search(QString(), QList<QString>(), SearchScope_Object, dn);
    const bool exists = (search_results.size() == 1);

    return exists;
}

void tab(const int n) {
    static int tab_number = 0;
    for (int i = 0; i < n; i++) {
        if (PRINT_FOCUS_WIDGET_BEFORE_TAB) {
            qInfo() << tab_number << "=" << QApplication::focusWidget();
        }

        QTest::keyClick(QApplication::focusWidget(), Qt::Key_Tab);

        if (PRINT_FOCUS_WIDGET_AFTER_TAB) {
            qInfo() << tab_number << "=" << QApplication::focusWidget();
        }
    }
}

// Go down the list of objects by pressing Down arrow
// until current item's dn equals to target dn
void navigate_until_object(QTreeView *view, const QString &target_dn) {
    QModelIndex prev_index;
    
    while (true) {
        const QModelIndex current_index = view->selectionModel()->currentIndex();

        const QString current_dn = current_index.data(ObjectRole_DN).toString();
        const bool found_object = (current_dn == target_dn);
        if (found_object) {
            // NOTE: have to set current to select the row. If the first item in view happens to match and no navigation is done, then that first row won't be "selected". Widgets that select items from views rely on whole rows being selected, like they are when you click on them.
            view->setCurrentIndex(current_index);
            break;
        }

        // NOTE: when reached end of view, current index
        // will stop changing
        const bool navigated_to_end_of_view = (prev_index == current_index);
        QVERIFY2(!navigated_to_end_of_view, "Navigated to end of view and failed to find object");
        if (navigated_to_end_of_view) {
            break;
        }

        QTest::keyClick(QApplication::focusWidget(), Qt::Key_Down);

        prev_index = current_index;
    }
=======
>>>>>>> 7b511cce
}<|MERGE_RESOLUTION|>--- conflicted
+++ resolved
@@ -21,7 +21,6 @@
 
 #include "test_common.h"
 #include "ad_interface.h"
-<<<<<<< HEAD
 #include "ad_utils.h"
 #include "ad_object.h"
 #include "ad_config.h"
@@ -34,12 +33,6 @@
 
 #define PRINT_FOCUS_WIDGET_BEFORE_TAB false
 #define PRINT_FOCUS_WIDGET_AFTER_TAB false
-=======
-#include "ad_object.h"
-#include "status.h"
-
-#include <QTest>
->>>>>>> 7b511cce
 
 void ADMCTest::initTestCase() {
     QVERIFY2(ad.is_connected(), "Failed to connect to AD server");
@@ -84,7 +77,6 @@
         QVERIFY2(delete_success, "Failed to delete test-arena or it's contents");
         QVERIFY2(!object_exists(dn), "Deleted test-arena still exists");
     }
-<<<<<<< HEAD
 }
 
 QString ADMCTest::test_arena_dn() {
@@ -151,6 +143,4 @@
 
         prev_index = current_index;
     }
-=======
->>>>>>> 7b511cce
 }