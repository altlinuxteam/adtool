--- conflicted
+++ resolved
@@ -11,14 +11,6 @@
 
 DESTDIR = .
 OBJECTS_DIR = obj
-<<<<<<< HEAD
-UI_DIR = src/ui
 MOC_DIR = moc
 
-FORMS += \
-    data/ui/mainwindow.ui
-
-RESOURCES = adtool.qrc
-=======
-MOC_DIR = moc
->>>>>>> c9f27f9f
+RESOURCES = adtool.qrc