/*
 * ADMC - AD Management Center
 *
 * Copyright (C) 2020 BaseALT Ltd.
 *
 * This program is free software: you can redistribute it and/or modify
 * it under the terms of the GNU General Public License as published by
 * the Free Software Foundation, either version 3 of the License, or
 * (at your option) any later version.
 *
 * This program is distributed in the hope that it will be useful,
 * but WITHOUT ANY WARRANTY; without even the implied warranty of
 * MERCHANTABILITY or FITNESS FOR A PARTICULAR PURPOSE.  See the
 * GNU General Public License for more details.
 *
 * You should have received a copy of the GNU General Public License
 * along with this program.  If not, see <http://www.gnu.org/licenses/>.
 */

#if !defined(__ADLDAP_AD_CONNECTION_H)
#define __ADLDAP_AD_CONNECTION_H 1

#include "active_directory.h"

#include <string>

namespace adldap {

class AdConnection {
    std::string uri;
    std::string search_base;
    LDAP* ldap_connection = nullptr;

public:
    AdConnection();
<<<<<<< HEAD
    void connect(std::string uri_arg, std::string domain);
=======
    int connect(std::string uri_arg, std::string search_base_arg);
>>>>>>> 03345925
    bool is_connected();
    const char *get_error();
    std::string get_search_base() const;
    std::string get_uri() const;

    int create_user(const char *username, const char *dn);
    int create_computer(const char *name, const char *dn);
    int lock_user(const char *dn);
    int unlock_user(const char *dn);
    int object_delete(const char *dn);
    int setpass(const char *dn, const char *password);
    int search(const char *filter, char ***dn_list);
    int mod_add(const char *dn, const char *attribute, const char *value);
    int mod_add_binary(const char *dn, const char *attribute, const char *data, int data_length);
    int mod_replace(const char *dn, const char *attribute, const char *value);
    int mod_replace_binary(const char *dn, const char *attribute, const char *data, int data_length);
    int mod_delete(const char *dn, const char *attribute, const char *value);
    int get_attribute(const char *dn, const char *attribute, char ***values);
    int rename(const char *dn, const char *new_name);
    int rename_user(const char *dn, const char *new_username);
    int rename_group(const char *dn, const char *new_name);
    int move(const char *current_dn, const char *new_container);
    int move_user(const char *current_dn, const char *new_container);
    int group_create(const char *group_name, const char *dn);
    int group_add_user(const char *group_dn, const char *user_dn);
    int group_remove_user(const char *group_dn, const char *user_dn);
    int ou_create(const char *ou_name, const char *dn);
    int list(const char *dn, char ***dn_list);
};

} /* namespace adldap */

#endif /* __ADLDAP_AD_CONNECTION_H */
<|MERGE_RESOLUTION|>--- conflicted
+++ resolved
@@ -33,11 +33,7 @@
 
 public:
     AdConnection();
-<<<<<<< HEAD
-    void connect(std::string uri_arg, std::string domain);
-=======
-    int connect(std::string uri_arg, std::string search_base_arg);
->>>>>>> 03345925
+    int connect(std::string uri_arg, std::string domain);
     bool is_connected();
     const char *get_error();
     std::string get_search_base() const;
