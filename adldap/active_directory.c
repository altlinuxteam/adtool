/**
 * Copyright (c) by: Mike Dawson mike _at_ no spam gp2x.org
 * Copyright (C) 2020 BaseALT Ltd.
 *
 * This file may be used subject to the terms and conditions of the
 * GNU Library General Public License Version 2, or any later version
 * at your option, as published by the Free Software Foundation.
 * This program is distributed in the hope that it will be useful,
 * but WITHOUT ANY WARRANTY; without even the implied warranty of
 * MERCHANTABILITY or FITNESS FOR A PARTICULAR PURPOSE.  See the
 * GNU Library General Public License for more details.
 *
**/

#include "active_directory.h"
#include <ldap.h>
#include <sasl/sasl.h>
#include <lber.h>
#include <stdio.h>
#include <stdlib.h>
#include <fcntl.h>
#include <string.h>
#include <stdlib.h>
#include <ctype.h>
#include <resolv.h>
#include <stdbool.h>

// NOTE: LDAP library char* inputs are non-const in the API but are
// actually const so we opt to discard const qualifiers rather
// than allocate copies

#ifdef __GNUC__
#  define UNUSED(x) x __attribute__((unused))
#else
#  define UNUSED(x) x
#endif

#define MAX_ERR_LENGTH 1024
#define MAX_PASSWORD_LENGTH 255

// Error message macros
// Saves errors while also prepending function and line of location
// LDAP version takes in LDAP error code and converts it into ldap
// error message
#define save_error(msg) snprintf(ad_error_msg, MAX_ERR_LENGTH, "ERROR %s:%d: %s",  __func__, __LINE__, msg)
#define save_ldap_error(ldap_err) save_error(ldap_err2string(ldap_err))

typedef struct sasl_defaults_gssapi {
    char *mech;
    char *realm;
    char *authcid;
    char *passwd;
    char *authzid;
} sasl_defaults_gssapi;

int dn2domain(const char *dn, char** domain);
int sasl_interact_gssapi(LDAP *ds, unsigned flags, void *indefaults, void *in);
int query_server_for_hosts(const char *dname, char ***hosts);

char ad_error_msg[MAX_ERR_LENGTH];

const char *ad_get_error() {
    return ad_error_msg;
}

int ad_get_domain_hosts(const char *domain, const char *site, char ***hosts) {
    int result = AD_SUCCESS; 
    char **site_hosts = NULL;
    char **default_hosts = NULL;

    // TODO: confirm site query is formatted properly, currently getting no answer back (might be working as intended, since tested on domain without sites?)

    // Query site hosts
    if (site != NULL && strlen(site) > 0) {
        char dname[1000];
        snprintf(dname, sizeof(dname), "_ldap._tcp.%s._sites.%s", site, domain);

        int query_result = query_server_for_hosts(dname, &site_hosts);
        if (query_result != AD_SUCCESS) {
            result = query_result;
            goto end;
        }
    }

    const size_t site_hosts_size = ad_array_size(site_hosts);

    // Query default hosts
    char dname_default[1000];
    snprintf(dname_default, sizeof(dname_default), "_ldap._tcp.%s", domain);

    int query_result = query_server_for_hosts(dname_default, &default_hosts);
    if (query_result != AD_SUCCESS) {
        result = query_result;
        goto end;
    }

    const size_t default_hosts_size = ad_array_size(default_hosts);

    // Combine site and default hosts
    const int hosts_max_size = site_hosts_size + default_hosts_size + 1;
    *hosts = malloc(sizeof(char *) * hosts_max_size);
    size_t hosts_current_i = 0;
    
    // Load all site hosts first
    for (int i = 0; i < site_hosts_size; i++) {
        char *site_host = site_hosts[i];
        (*hosts)[hosts_current_i] = strdup(site_host);
        hosts_current_i++;
    }

    // Add default hosts that aren't already in list
    for (int i = 0; i < default_hosts_size; i++) {
        char *default_host = default_hosts[i];

        bool already_in_list = false;
        for (int j = 0; j < hosts_current_i; j++) {
            char *other_host = (*hosts)[j];

            if (strcmp(default_host, other_host) == 0) {
                already_in_list = true;
                break;
            }
        }

        if (!already_in_list) {
            (*hosts)[hosts_current_i] = strdup(default_host);
            hosts_current_i++;
        }
    }

    (*hosts)[hosts_current_i] = NULL;

    end:
    {
        ad_array_free(site_hosts);
        ad_array_free(default_hosts);

        return result;
    }
}

<<<<<<< HEAD
/* connect and authenticate to active directory server.
    returns an ldap connection identifier or 0 on error */
LDAP *ad_login(const char* uri) {
    int version, result;

    /* open the connection to the ldap server */
    LDAP *ds = NULL;
    result=ldap_initialize(&ds, uri);
    if(result!=LDAP_SUCCESS) {
        snprintf(ad_error_msg, MAX_ERR_LENGTH, "Error doing ldap_initialize on uri %s: %s", uri, ldap_err2string(result));
        ad_error_code=AD_SERVER_CONNECT_FAILURE;
        return NULL;
=======
int ad_login(const char* uri, LDAP **ds) {
    int result = AD_SUCCESS;

    const int result_init = ldap_initialize(ds, uri);
    if (result_init != LDAP_SUCCESS) {
        save_ldap_error(result_init);
        result = AD_SERVER_CONNECT_FAILURE;
        
        goto end;
>>>>>>> 03345925
    }

    // Set version
    const int version = LDAP_VERSION3;
    const int result_set_version = ldap_set_option(*ds, LDAP_OPT_PROTOCOL_VERSION, &version);
    if (result_set_version != LDAP_OPT_SUCCESS) {
        save_ldap_error(result_set_version);
        result = AD_SERVER_CONNECT_FAILURE;
        
        goto end;
    }

    // Disable referrals
    const int result_referral =ldap_set_option(*ds, LDAP_OPT_REFERRALS, LDAP_OPT_OFF);
    if (result_referral != LDAP_OPT_SUCCESS) {
        save_ldap_error(result_referral);
        result = AD_SERVER_CONNECT_FAILURE;
        
        goto end;
    }

    // Set maxssf
    const char* sasl_secprops = "maxssf=56";
    const int result_secprops = ldap_set_option(*ds, LDAP_OPT_X_SASL_SECPROPS, sasl_secprops);
    if (result_secprops != LDAP_SUCCESS) {
        save_ldap_error(result_secprops);
        result = AD_SERVER_CONNECT_FAILURE;
        
        goto end;
    }

    // Setup sasl_defaults_gssapi 
    struct sasl_defaults_gssapi defaults;
    defaults.mech = "GSSAPI";
    ldap_get_option(*ds, LDAP_OPT_X_SASL_REALM, &defaults.realm);
    ldap_get_option(*ds, LDAP_OPT_X_SASL_AUTHCID, &defaults.authcid);
    ldap_get_option(*ds, LDAP_OPT_X_SASL_AUTHZID, &defaults.authzid);
    defaults.passwd = NULL;

    // Perform bind operation
    unsigned sasl_flags = LDAP_SASL_QUIET;
    const int result_sasl = ldap_sasl_interactive_bind_s(*ds, NULL,defaults.mech, NULL, NULL, sasl_flags, sasl_interact_gssapi, &defaults);

    ldap_memfree(defaults.realm);
    ldap_memfree(defaults.authcid);
    ldap_memfree(defaults.authzid);
    if (result_sasl != LDAP_SUCCESS) {
        save_ldap_error(result_sasl);
        result = AD_SERVER_CONNECT_FAILURE;
        
        goto end;
    }

    // NOTE: not using this for now but might need later
    // The Man says: this function is used when an application needs to bind to another server in order to follow a referral or search continuation reference
    // ldap_set_rebind_proc(*ds, sasl_rebind_gssapi, NULL);

    end:
    if (result != AD_SUCCESS) {
        ldap_memfree(*ds);
    }

    return result;
}

size_t ad_array_size(char **array) {
    if (array == NULL) {
        return 0;
    } else {
        size_t count = 0;

        for (int i = 0; array[i] != NULL; i++) {
            count++;
        }

        return count;
    }
}

void ad_array_free(char **array) {
    if (array != NULL) {
        for (int i = 0; array[i] != NULL; i++) {
            free(array[i]);
        }

        free(array);
    }
}

int ad_search(LDAP *ds, const char *filter, const char* search_base, char ***dn_list) {
    int result = AD_SUCCESS;

    *dn_list = NULL;
    LDAPMessage *res;

    char *attrs[] = {"1.1", NULL};
    const int result_search = ldap_search_ext_s(ds, search_base, LDAP_SCOPE_SUBTREE, filter, attrs, 1, NULL, NULL, NULL, LDAP_NO_LIMIT, &res);
    if (result_search != LDAP_SUCCESS) {
        save_ldap_error(result_search);
        result = AD_LDAP_OPERATION_FAILURE;

        goto end;
    }

    const int entries_count = ldap_count_entries(ds, res);
    *dn_list = malloc(sizeof(char *) * (entries_count + 1));

    int i = 0;
    for (LDAPMessage *entry = ldap_first_entry(ds, res);
        (entry = ldap_next_entry(ds, entry)) != NULL; i++) {
        char *entry_dn = ldap_get_dn(ds, entry);
        (*dn_list)[i] = strdup(entry_dn);
        ldap_memfree(entry_dn);
    }
    (*dn_list)[i] = NULL;

    end:
    ldap_msgfree(res);

    return result;
}

int ad_list(LDAP *ds, const char *dn, char ***dn_list) {
    int result = AD_SUCCESS;

    *dn_list = NULL;

    char *attrs[] = {"1.1", NULL};

    LDAPMessage *res;
    const int result_search = ldap_search_ext_s(ds, dn, LDAP_SCOPE_ONELEVEL, "(objectclass=*)", attrs, 0, NULL, NULL, NULL, LDAP_NO_LIMIT, &res);
    if (result_search != LDAP_SUCCESS) {
        save_ldap_error(result_search);
        result = AD_LDAP_OPERATION_FAILURE;

        goto end;
    }

    const int entries_count = ldap_count_entries(ds, res);
    *dn_list = malloc(sizeof(char *) * (entries_count + 1));

    int i = 0; 
    for (LDAPMessage *entry = ldap_first_entry(ds, res);
        (entry = ldap_next_entry(ds, entry)) != NULL; i++) {
        char *entry_dn = ldap_get_dn(ds, entry);
        (*dn_list)[i] = strdup(entry_dn);
        ldap_memfree(entry_dn);
    }
    (*dn_list)[i] = NULL;

    end:
    ldap_msgfree(res);

    return result;
}

int ad_create_user(LDAP *ds, const char *username, const char *dn) {
    int result = AD_SUCCESS;

    char *upn = NULL;
    char *domain = NULL;

    LDAPMod attr1;
    const char *class_values[] = {"user", NULL};
    attr1.mod_op = LDAP_MOD_ADD;
    attr1.mod_type = "objectClass";
    attr1.mod_values = (char **)class_values;

    LDAPMod attr2;
    const char *name_values[] = {username, NULL};
    attr2.mod_op = LDAP_MOD_ADD;
    attr2.mod_type = "sAMAccountName";
    attr2.mod_values = (char **)name_values;
    
    LDAPMod attr3;
    const char *control_values[] = {"66050", NULL};
    attr3.mod_op = LDAP_MOD_ADD;
    attr3.mod_type = "userAccountControl";
    attr3.mod_values = (char **)control_values;

    LDAPMod attr4;
    // Construct userPrincipalName
    const int result_dn2domain = dn2domain(dn, &domain);
    if (result_dn2domain != AD_SUCCESS) {
        save_error("dn2domain failed");
        result = result_dn2domain;

        goto end;
    }
    upn = malloc(strlen(username) + strlen(domain) + 2);
    sprintf(upn, "%s@%s", username, domain);
    const char *upn_values[] = {upn, NULL};
    attr4.mod_op = LDAP_MOD_ADD;
    attr4.mod_type = "userPrincipalName";
    attr4.mod_values = (char **)upn_values;

    LDAPMod *attrs[] = {&attr1, &attr2, &attr3, &attr4, NULL};

    const int result_add_attributes = ldap_add_ext_s(ds, dn, attrs, NULL, NULL);
    if (result_add_attributes != LDAP_SUCCESS) {
        save_ldap_error(result_add_attributes);
        result = AD_LDAP_OPERATION_FAILURE;
    }

    end:
    free(domain);
    free(upn);

    return result;
}

int ad_create_computer(LDAP *ds, const char *name, const char *dn) {
    int result = AD_SUCCESS;

    char *account_name = NULL;

    LDAPMod attr1;
    const char *class_values[] = {"top", "person", "organizationalPerson", "user", "computer", NULL};
    attr1.mod_op = LDAP_MOD_ADD;
    attr1.mod_type = "objectClass";
    attr1.mod_values = (char **)class_values;

    LDAPMod attr2;
    // Construct sAMAccountName
    account_name = malloc(strlen(name) + 2);
    sprintf(account_name, "%s$", name);
    for (int i = 0; i < strlen(account_name); i++) {
        account_name[i] = toupper(account_name[i]);
    } 
    const char *name_values[] = {account_name, NULL};
    attr2.mod_op = LDAP_MOD_ADD;
    attr2.mod_type = "sAMAccountName";
    attr2.mod_values = (char **)name_values;

    LDAPMod attr3;
    const char *control_values[] = {"4128", NULL};
    attr3.mod_op = LDAP_MOD_ADD;
    attr3.mod_type = "userAccountControl";
    attr3.mod_values = (char **)control_values;

    LDAPMod *attrs[] = {&attr1, &attr2, &attr3, NULL};

    const int result_add = ldap_add_ext_s(ds, dn, attrs, NULL, NULL);
    if (result_add != LDAP_SUCCESS) {
        save_ldap_error(result_add);
        result = AD_LDAP_OPERATION_FAILURE;
    }

    free(account_name);

    return result;
}

int ad_create_ou(LDAP *ds, const char *ou_name, const char *dn) {
    int result = AD_SUCCESS;

    LDAPMod attr1;
    char *class_values[] = {"organizationalUnit", NULL};
    attr1.mod_op = LDAP_MOD_ADD;
    attr1.mod_type = "objectClass";
    attr1.mod_values = class_values;

    LDAPMod attr2;
    const char *name_values[] = {ou_name, NULL};
    attr2.mod_op = LDAP_MOD_ADD;
    attr2.mod_type = "name";
    attr2.mod_values = (char **)name_values;
    
    LDAPMod *attrs[] = {&attr1, &attr2, NULL};

    const int result_add = ldap_add_ext_s(ds, dn, attrs, NULL, NULL);
    if (result_add != LDAP_SUCCESS) {
        save_ldap_error(result_add);
        result = AD_LDAP_OPERATION_FAILURE;
    }

    return result;
}

int ad_create_group(LDAP *ds, const char *group_name, const char *dn) {
    int result = AD_SUCCESS;

    LDAPMod attr1;
    const char *class_values[] = {"group", NULL};
    attr1.mod_op = LDAP_MOD_ADD;
    attr1.mod_type = "objectClass";
    attr1.mod_values = (char **)class_values;

    LDAPMod attr2;
    const char *name_values[] = {group_name, NULL};
    attr2.mod_op = LDAP_MOD_ADD;
    attr2.mod_type = "name";
    attr2.mod_values = (char **)name_values;
    
    LDAPMod attr3;
    const char *account_name_values[] = {group_name, NULL};
    attr3.mod_op = LDAP_MOD_ADD;
    attr3.mod_type = "sAMAccountName";
    attr3.mod_values = (char **)account_name_values;

    LDAPMod *attrs[] = {&attr1, &attr2, &attr3, NULL};

    const int result_add = ldap_add_ext_s(ds, dn, attrs, NULL, NULL);
    if (result_add != LDAP_SUCCESS) {
        save_ldap_error(result_add);
        result = AD_LDAP_OPERATION_FAILURE;
    }

    return result;
}

int ad_delete(LDAP *ds, const char *dn) {
    int result = AD_SUCCESS;

    const int result_delete = ldap_delete_ext_s(ds, dn, NULL, NULL);
    if (result_delete != LDAP_SUCCESS) {
        save_ldap_error(result_delete);
        result = AD_LDAP_OPERATION_FAILURE;
    }

    return result;
}

int ad_user_lock(LDAP *ds, const char *dn) {
    int result = AD_SUCCESS;

    char **flags = NULL;
    
    const int result_get_flags = ad_attribute_get(ds, dn, "userAccountControl", &flags);
    if (result_get_flags != AD_SUCCESS) {
        save_error("failed to get flags");
        result = AD_INVALID_DN;

        goto end;
    }

    char newflags[255];
    int iflags = atoi(flags[0]);
    iflags |= 2;
    snprintf(newflags, sizeof(newflags), "%d", iflags);

    const int result_replace = ad_attribute_replace(ds, dn, "userAccountControl", newflags);
    if (result_replace != AD_SUCCESS) {
        save_error("failed to replace userAccountControl");
        result = AD_LDAP_OPERATION_FAILURE;
        
        goto end;
    }

    end:
    ad_array_free(flags);

    return result;
}

int ad_user_unlock(LDAP *ds, const char *dn) {
    int result = AD_SUCCESS;

    char **flags = NULL;

    const int result_get_flags = ad_attribute_get(ds, dn, "userAccountControl", &flags);
    if (result_get_flags != AD_SUCCESS) {
        save_error("failed to get flags");
        result = AD_INVALID_DN;
        
        goto end;
    }

    int iflags = atoi(flags[0]);
    if (iflags & 2) {
        iflags ^= 2;

        char newflags[255];
        snprintf(newflags, sizeof(newflags), "%d", iflags);
        const int result_replace = ad_attribute_replace(ds, dn, "userAccountControl", newflags);
        if (result_replace != AD_SUCCESS) {
            save_error("failed to replace userAccountControl");
            result = AD_LDAP_OPERATION_FAILURE;

            goto end;
        }
    }

    end:
    ad_array_free(flags);

    return result;
}

int ad_user_set_pass(LDAP *ds, const char *dn, const char *password) {
    int result = AD_SUCCESS;
    
    char quoted_password[MAX_PASSWORD_LENGTH + 2];
    char unicode_password[(MAX_PASSWORD_LENGTH + 2) * 2];

    // Put quotes around the password
    snprintf(quoted_password, sizeof(quoted_password), "\"%s\"", password);
    // Unicode the password
    memset(unicode_password, 0, sizeof(unicode_password));
    for (int i = 0; i < strlen(quoted_password); i++) {
        unicode_password[i * 2] = quoted_password[i];
    }

    struct berval pw;
    pw.bv_val = unicode_password;
    pw.bv_len = strlen(quoted_password) * 2;

    struct berval *bervalues[] = {&pw, NULL};

    LDAPMod attr1;
    attr1.mod_type = "unicodePwd";
    attr1.mod_op = LDAP_MOD_REPLACE | LDAP_MOD_BVALUES;
    attr1.mod_bvalues = bervalues;

    LDAPMod *attrs[] = {&attr1, NULL};

    const int result_modify = ldap_modify_ext_s(ds, dn, attrs, NULL, NULL);
    if (result_modify != LDAP_SUCCESS) {
        save_ldap_error(result_modify);
        result = AD_LDAP_OPERATION_FAILURE;
    }

    return result;
}

int ad_attribute_add(LDAP *ds, const char *dn, const char *attribute, const char *value) {
    int result = AD_SUCCESS;

    LDAPMod attr;
    const char *values[] = {value, NULL};
    attr.mod_op = LDAP_MOD_ADD;
    attr.mod_type = (char *)attribute;
    attr.mod_values = (char **)values;
    
    LDAPMod *attrs[] = {&attr, NULL};

    const int result_modify = ldap_modify_ext_s(ds, dn, attrs, NULL, NULL);
    if (result_modify != LDAP_SUCCESS) {
        save_ldap_error(result_modify);
        result = AD_LDAP_OPERATION_FAILURE;
    }

    return result;
}

int ad_attribute_add_binary(LDAP *ds, const char *dn, const char *attribute, const char *data, int data_length) {
    int result = AD_SUCCESS;

    char *data_copy = strdup(data);

    struct berval ber_data;
    ber_data.bv_val = data_copy;
    ber_data.bv_len = data_length;

    struct berval *values[] = {&ber_data, NULL};

    LDAPMod attr;
    attr.mod_op = LDAP_MOD_ADD | LDAP_MOD_BVALUES;
    attr.mod_type = (char *)attribute;
    attr.mod_bvalues = values;
    
    LDAPMod *attrs[] = {&attr, NULL};

    const int result_modify = ldap_modify_ext_s(ds, dn, attrs, NULL, NULL);

    if (result_modify != LDAP_SUCCESS) {
        save_ldap_error(result_modify);
        result = AD_LDAP_OPERATION_FAILURE;

        goto end;
    }

    end:
    free(data_copy);

    return result;
}

int ad_attribute_replace(LDAP *ds, const char *dn, const char *attribute, const char *value) {
    int result = AD_SUCCESS;
    
    LDAPMod attr;
    const char *values[] = {value, NULL};
    attr.mod_op = LDAP_MOD_REPLACE;
    attr.mod_type = (char *)attribute;
    attr.mod_values = (char **)values;
    
    LDAPMod *attrs[] = {&attr, NULL};

    const int result_modify = ldap_modify_ext_s(ds, dn, attrs, NULL, NULL);
    if (result_modify != LDAP_SUCCESS) {
        save_ldap_error(result_modify);
        result = AD_LDAP_OPERATION_FAILURE;
    }

    return result;
}

int ad_attribute_replace_binary(LDAP *ds, const char *dn, const char *attribute, const char *data, int data_length) {
    int result = AD_SUCCESS;

    char *data_copy = strdup(data);

    struct berval ber_data;
    ber_data.bv_val = data_copy;
    ber_data.bv_len = data_length;

    LDAPMod attr;
    struct berval *values[] = {&ber_data, NULL};
    attr.mod_op = LDAP_MOD_REPLACE|LDAP_MOD_BVALUES;
    attr.mod_type = (char *)attribute;
    attr.mod_bvalues = values;
    
    LDAPMod *attrs[] = {&attr, NULL};

    const int result_modify = ldap_modify_ext_s(ds, dn, attrs, NULL, NULL);
    if (result_modify != LDAP_SUCCESS) {
        save_ldap_error(result_modify);
        result = AD_LDAP_OPERATION_FAILURE;
    }

    free(data_copy);

    return result;
}

int ad_attribute_delete(LDAP *ds, const char *dn, const char *attribute, const char *value) {
    int result = AD_SUCCESS;
    
    LDAPMod attr;
    const char *values[] = {value, NULL};
    attr.mod_op = LDAP_MOD_DELETE;
    attr.mod_type = (char *)attribute;
    attr.mod_values = (char **)values;
    
    LDAPMod *attrs[] = {&attr, NULL};

    const int result_modify = ldap_modify_ext_s(ds, dn, attrs, NULL, NULL);
    if (result_modify != LDAP_SUCCESS) {
        save_ldap_error(result_modify);
        result = AD_LDAP_OPERATION_FAILURE;
    }

    return result;
}

int ad_attribute_get(LDAP *ds, const char *dn, const char *attribute, char ***values) {
    typedef struct ber_list {
        char *attribute;
        struct berval **values;
        struct ber_list *next;
    } ber_list;

    int result = AD_SUCCESS;

    *values = NULL;

    // TODO: use paged search
    char *attrs[] = {(char *)attribute, NULL};
    LDAPMessage *res;
    const int result_search = ldap_search_ext_s(ds, dn, LDAP_SCOPE_BASE, "(objectclass=*)", attrs, 0, NULL, NULL, NULL, LDAP_NO_LIMIT, &res);
    if (result_search != LDAP_SUCCESS) {
        save_ldap_error(result_search);
        result = AD_LDAP_OPERATION_FAILURE;
        goto end;
    }

    const int entries_count = ldap_count_entries(ds, res);
    if (entries_count == 0) {
        save_error("no attribute entries found");
        result = AD_OBJECT_NOT_FOUND;
        
        goto end;
    } else if (entries_count > 1) {
        save_error("multiple attribute entries found");
        result = AD_OBJECT_NOT_FOUND;
        
        goto end;
    }

    LDAPMessage *entry = ldap_first_entry(ds, res);

    // Collect values into a linked list
    ber_list *head = NULL;
    {
        BerElement *berptr;
        ber_list *prev = NULL;
        for (char *attr = ldap_first_attribute(ds, entry, &berptr); attr != NULL; attr = ldap_next_attribute(ds, entry, berptr)) {
            ber_list *node = (ber_list *)malloc(sizeof(ber_list));
            node->attribute = strdup(attr);
            node->values = ldap_get_values_len(ds, entry, attr);
            node->next= NULL;

            if (head == NULL) {
                // First entry
                head = node;
            } else {
                // Append to prev
                prev->next = node;
            }
            prev = node;

            ldap_memfree(attr);
        }

        ber_free(berptr, 0); 
    }

    // Turn the linked list of values into an array of key-value pairs
    if (head != NULL) {
        // Count values
        unsigned int total_count = 0;
        ber_list *curr = head;
        while (curr != NULL) {
            total_count += ldap_count_values_len(curr->values);

            curr = curr->next;
        }

        // NOTE: for each value we need to pair it with key, hence the '2'
        // and reserve one more for NULL termination
        *values = (char **)malloc(sizeof(char *) * (total_count * 2 + 1));
        (*values)[total_count * 2] = NULL;

        curr = head;
        size_t values_i = 0;
        while (curr != NULL) {
            for (size_t i = 0; curr->values[i] != NULL; i++) {
                struct berval data = *(curr->values)[i];
                char bv_str[1000];
                // TODO: test if bv_len includes null terminator
                strncpy(bv_str, data.bv_val, data.bv_len);
                bv_str[data.bv_len] = '\0';
                // printf("\t%s\n", bv_str);

                (*values)[values_i] = strdup(curr->attribute);
                values_i++;
                (*values)[values_i] = strdup(bv_str);
                values_i++;
            }

            ber_list *prev = curr;
            curr = curr->next;
            
            // Free prev
            free(prev->attribute);
            ldap_value_free_len(prev->values);
            free(prev);
        }
    }

    end:
    ldap_msgfree(res);

    return result;
}

int ad_rename(LDAP *ds, const char *dn, const char *new_rdn) {
    int result = AD_SUCCESS;

    const int result_rename = ldap_rename_s(ds, dn, new_rdn, NULL, 1, NULL, NULL);
    if (result_rename != LDAP_SUCCESS) {
        save_ldap_error(result_rename);
        result = AD_LDAP_OPERATION_FAILURE;
    }

    return result;
}

int ad_rename_user(LDAP *ds, const char *dn, const char *new_name) {
    int result = AD_SUCCESS;

    char* new_rdn = NULL;
    char* domain = NULL;
    char* upn = NULL;

    const int result_replace_name = ad_attribute_replace(ds, dn, "sAMAccountName", new_name);
    if (result_replace_name != AD_SUCCESS) {
        save_error("failed to change sAMAccountName");
        result = result_replace_name;

        goto end;
    }

    // Construct userPrincipalName
    const int result_dn2domain = dn2domain(dn, &domain);
    if (result_dn2domain != AD_SUCCESS) {
        save_error("dn2domain failed");
        result = result_dn2domain;

        goto end;
    }
    upn = malloc(strlen(new_name) + strlen(domain) + 2);
    sprintf(upn, "%s@%s", new_name, domain);

    const int result_replace_upn = ad_attribute_replace(ds, dn, "userPrincipalName", upn);
    if (result_replace_upn != AD_SUCCESS) {
        save_error("failed to change userPrincipalName");
        result = result_replace_upn;

        goto end;
    }

    new_rdn = malloc(strlen(new_name) + 4);
    sprintf(new_rdn, "cn=%s", new_name);

    const int result_rename = ldap_rename_s(ds, dn, new_rdn, NULL, 1, NULL, NULL);
    if (result_rename != LDAP_SUCCESS) {
        save_ldap_error(result_rename);
        result = result_rename;

        goto end;
    }

    end:
    free(domain);
    free(upn);
    free(new_rdn);

    return result;
}

int ad_rename_group(LDAP *ds, const char *dn, const char *new_name) {
    int result = AD_SUCCESS;

    char *new_rdn = NULL;

    const int result_replace = ad_attribute_replace(ds, dn, "sAMAccountName", new_name);
    if (result_replace != AD_SUCCESS) {
        save_error("failed to change sAMAccountName");
        result = result_replace;

        goto end;
    }

    new_rdn = malloc(strlen(new_name) + 4);
    sprintf(new_rdn, "cn=%s", new_name);

    const int result_rename = ldap_rename_s(ds, dn, new_rdn, NULL, 1, NULL, NULL);
    if (result_rename != LDAP_SUCCESS) {
        save_ldap_error(result_rename);
        result = AD_LDAP_OPERATION_FAILURE;

        goto end;
    }

    end:
    free(new_rdn);

    return result;
}

int ad_move_user(LDAP *ds, const char *current_dn, const char *new_container) {
    int result = AD_SUCCESS;

    char **username = NULL;
    char *domain = NULL;
    char *upn = NULL;

    const int result_get_username = ad_attribute_get(ds, current_dn, "sAMAccountName", &username);
    if (result_get_username != AD_SUCCESS) {
        save_error("failed to get sAMAccountName");
        result = AD_INVALID_DN;

        goto end;
    }

    // Construct userPrincipalName
    const int result_dn2domain = dn2domain(new_container, &domain);
    if (AD_SUCCESS != result_dn2domain) {
        save_error("dn2domain failed");
        result = result_dn2domain;

        goto end;
    }
    upn = malloc(strlen(username[0]) + strlen(domain) + 2);
    sprintf(upn, "%s@%s", username[0], domain);

    // Modify userPrincipalName in case of domain change
    const int result_replace = ad_attribute_replace(ds, current_dn, "userPrincipalName", upn);
    if (result_replace != AD_SUCCESS) {
        save_error("failed to replace userPrincipalName");
        result = AD_LDAP_OPERATION_FAILURE;

        goto end;
    }

    const int result_move = ad_move(ds, current_dn, new_container);
    if (result_move != AD_SUCCESS) {
        result = result_move;

        goto end;
    }
    
    end:
    ad_array_free(username);
    free(domain);
    free(upn);

    return result;
}

int ad_move(LDAP *ds, const char *current_dn, const char *new_container) {
    int result = AD_SUCCESS;

    char **exdn = NULL;

    exdn = ldap_explode_dn(current_dn, 0);
    if (exdn == NULL) {
        save_error("ldap_explode_dn failed");
        result = AD_INVALID_DN;

        goto end;
    }

    const int result_rename = ldap_rename_s(ds, current_dn, exdn[0], new_container, 1, NULL, NULL);
    if (result_rename != LDAP_SUCCESS) {
        save_ldap_error(result_rename);
        result = AD_LDAP_OPERATION_FAILURE;

        goto end;
    }

    end:
    ldap_memfree(exdn);

    return result;
}

int ad_group_add_user(LDAP *ds, const char *group_dn, const char *user_dn) {
    return ad_attribute_add(ds, group_dn, "member", user_dn);
}

int ad_group_remove_user(LDAP *ds, const char *group_dn, const char *user_dn) {
    return ad_attribute_delete(ds, group_dn, "member", user_dn);
}

/**
 * Convert a distinguished name into the domain controller
 * dns domain, eg: "ou=users,dc=example,dc=com" returns
 * "example.com".
 * domain should be freed using free()
 * Returns AD_SUCCESS or error code
 */
int dn2domain(const char *dn, char** domain) {
    LDAPDN ldn = NULL;
    LDAPRDN lrdn = NULL;
    LDAPAVA* lattr = NULL;

    int result = AD_SUCCESS;
    int i;
    /* This way we'll always have null-terminated string without
     * workarounds. Cost of memory initialization is not comparable
     * with code readability */
    char *dc = calloc(1024, sizeof(char));

    /* Explode string into set of structures representing RDNs */
    if (ldap_str2dn(dn, &ldn, LDAP_DN_FORMAT_LDAPV3) != LDAP_SUCCESS) {
        result = AD_INVALID_DN;
        goto dn2domain_end;
    }

    /* Iterate over RDNs checking for Domain Components and extract
     * their values */
    for(i = 0; NULL != ldn[i]; i++) {
        lrdn = ldn[i];
        /* Multi-valued RDNs are not supported so no iteration over
         * lrdn[x] */
        /* Check that we have at least one RDN */
        if (NULL == lrdn[0]) {
            result = AD_ATTRIBUTE_ENTRY_NOT_FOUND;
            goto dn2domain_end;
        }
        lattr = lrdn[0];
        /* BER/DER encoded attributes are unsupported */
        if (0 == (lattr->la_flags & LDAP_AVA_STRING)) {
            result = AD_LDAP_OPERATION_FAILURE;
            goto dn2domain_end;
        }
        // FIXME: Check for buffer overflow
        if(!strncasecmp("DC", lattr[0].la_attr.bv_val, 2)) {
            strncat(dc, lattr[0].la_value.bv_val, lattr[0].la_value.bv_len);
            strncat(dc, ".", 1024);
        }
    }

    i = strlen(dc);
    for(i = 0; '\0' != dc[i]; i++) {
        dc[i] = tolower(dc[i]);
    }

    dn2domain_end:
    /* Free the memory allocated by ldap_str2dn */
    ldap_dnfree(ldn);

    /* Free the memory allocated for resolved DNS domain name in case
     * of resolution errors */
    if (AD_SUCCESS != result) {
        free(dc);
    }

    (*domain) = dc;

    return result;
}

/**
 * Callback for ldap_sasl_interactive_bind_s
 */
int sasl_interact_gssapi(LDAP *ds, unsigned flags, void *indefaults, void *in) {
    sasl_defaults_gssapi *defaults = indefaults;
    sasl_interact_t *interact = (sasl_interact_t*)in;

    if (ds == NULL) {
        return LDAP_PARAM_ERROR;
    }

    while (interact->id != SASL_CB_LIST_END) {
        const char *dflt = interact->defresult;

        switch (interact->id) {
            case SASL_CB_GETREALM:
            if (defaults)
                dflt = defaults->realm;
            break;
            case SASL_CB_AUTHNAME:
            if (defaults)
                dflt = defaults->authcid;
            break;
            case SASL_CB_PASS:
            if (defaults)
                dflt = defaults->passwd;
            break;
            case SASL_CB_USER:
            if (defaults)
                dflt = defaults->authzid;
            break;
            case SASL_CB_NOECHOPROMPT:
            break;
            case SASL_CB_ECHOPROMPT:
            break;
        }

        if (dflt && !*dflt) {
            dflt = NULL;
        }

        /* input must be empty */
        interact->result = (dflt && *dflt) ? dflt : "";
        interact->len = strlen(interact->result);
        interact++;
    }

    return LDAP_SUCCESS;
}

/**
 * Perform a query for dname and output hosts
 * dname is a combination of protocols (ldap, tcp), domain and site
 * NOTE: this is rewritten from
 * https://github.com/paleg/libadclient/blob/master/adclient.cpp
 * which itself is copied from
 * https://www.ccnx.org/releases/latest/doc/ccode/html/ccndc-srv_8c_source.html
 * Another example of similar procedure:
 * https://www.gnu.org/software/shishi/coverage/shishi/lib/resolv.c.gcov.html
 */
int query_server_for_hosts(const char *dname, char ***hosts) {
    union dns_msg {
        HEADER header;
        unsigned char buf[NS_MAXMSG];
    } msg;

    const int msg_len = res_search(dname, ns_c_in, ns_t_srv, msg.buf, sizeof(msg.buf));

    if (msg_len < 0 || msg_len < sizeof(HEADER)) {
        save_error("bad msg_len");
        goto error;
    }

    const int packet_count = ntohs(msg.header.qdcount);
    const int answer_count = ntohs(msg.header.ancount);

    unsigned char *curr = msg.buf + sizeof(msg.header);
    const unsigned char *eom = msg.buf + msg_len;

    // Skip over packet records
    for (int i = packet_count; i > 0 && curr < eom; i--) {
        const int packet_len = dn_skipname(curr, eom);

        if (packet_len < 0) {
            save_error("dn_skipname < 0");
            goto error;
        }

        curr = curr + packet_len + QFIXEDSZ;
    }

    // Init hosts list
    const size_t hosts_size = answer_count + 1;
    *hosts = malloc(sizeof(char *) * hosts_size);

    // Process answers by collecting hosts into list
    size_t hosts_current_i = 0;
    for (int i = 0; i < answer_count; i++) {
        // Get server
        char server[NS_MAXDNAME];
        const int server_len = dn_expand(msg.buf, eom, curr, server, sizeof(server));
        if (server_len < 0) {
            save_error("dn_expand(server) < 0");
            goto error;
        }
        curr = curr + server_len;

        int record_type;
        int UNUSED(record_class);
        int UNUSED(ttl);
        int record_len;
        GETSHORT(record_type, curr);
        GETSHORT(record_class, curr);
        GETLONG(ttl, curr);
        GETSHORT(record_len, curr);
        
        unsigned char *record_end = curr + record_len;
        if (record_end > eom) {
            save_error("record_end > eom");
            goto error;
        }

        // Skip non-server records
        if (record_type != ns_t_srv) {
            curr = record_end;
            continue;
        }

        int UNUSED(priority);
        int UNUSED(weight);
        int UNUSED(port);
        GETSHORT(priority, curr);
        GETSHORT(weight, curr);
        GETSHORT(port, curr);
        // TODO: need to save port field? maybe to incorporate into uri

        // Get host
        char host[NS_MAXDNAME];
        const int host_len = dn_expand(msg.buf, eom, curr, host, sizeof(host));
        if (host_len < 0) {
            save_error("dn_expand(host) < 0");
            goto error;
        }

        (*hosts)[hosts_current_i] = strdup(host);
        hosts_current_i++;

        curr = record_end;
    }

    (*hosts)[hosts_current_i] = NULL;

    return AD_SUCCESS;

    error:
    {
        ad_array_free(*hosts);
        *hosts = NULL;

        return AD_RESOLV_ERROR;
    }
}<|MERGE_RESOLUTION|>--- conflicted
+++ resolved
@@ -139,20 +139,6 @@
     }
 }
 
-<<<<<<< HEAD
-/* connect and authenticate to active directory server.
-    returns an ldap connection identifier or 0 on error */
-LDAP *ad_login(const char* uri) {
-    int version, result;
-
-    /* open the connection to the ldap server */
-    LDAP *ds = NULL;
-    result=ldap_initialize(&ds, uri);
-    if(result!=LDAP_SUCCESS) {
-        snprintf(ad_error_msg, MAX_ERR_LENGTH, "Error doing ldap_initialize on uri %s: %s", uri, ldap_err2string(result));
-        ad_error_code=AD_SERVER_CONNECT_FAILURE;
-        return NULL;
-=======
 int ad_login(const char* uri, LDAP **ds) {
     int result = AD_SUCCESS;
 
@@ -162,7 +148,6 @@
         result = AD_SERVER_CONNECT_FAILURE;
         
         goto end;
->>>>>>> 03345925
     }
 
     // Set version
