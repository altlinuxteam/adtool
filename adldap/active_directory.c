/**
 * Copyright (c) by: Mike Dawson mike _at_ no spam gp2x.org
 * Copyright (C) 2020 BaseALT Ltd.
 *
 * This file may be used subject to the terms and conditions of the
 * GNU Library General Public License Version 2, or any later version
 * at your option, as published by the Free Software Foundation.
 * This program is distributed in the hope that it will be useful,
 * but WITHOUT ANY WARRANTY; without even the implied warranty of
 * MERCHANTABILITY or FITNESS FOR A PARTICULAR PURPOSE.  See the
 * GNU Library General Public License for more details.
 *
**/

/* active_directory.c
 * generic directory management functions */

#if HAVE_CONFIG_H
//#   include <config.h>
#endif

#include "active_directory.h"
#include <ldap.h>
#include <sasl/sasl.h>
#include <lber.h>
#include <stdio.h>
#include <stdlib.h>
#include <fcntl.h>
#include <string.h>
#include <stdlib.h>
#include <ctype.h>

#include <errno.h>

#define MAX_ERR_LENGTH 1024
char ad_error_msg[MAX_ERR_LENGTH];
int ad_error_code;

#define MAX_PASSWORD_LENGTH 255

char *binddn=NULL;
char *bindpw=NULL;

typedef struct sasl_defaults_gssapi {
    char *mech;
    char *realm;
    char *authcid;
    char *passwd;
    char *authzid;
} sasl_defaults_gssapi;

int sasl_interact_gssapi(LDAP *ds, unsigned flags, void *indefaults, void *in) {
    sasl_defaults_gssapi *defaults = indefaults;
    sasl_interact_t *interact = (sasl_interact_t*)in;

    if (ds == NULL) {
        return LDAP_PARAM_ERROR;
    }

    while (interact->id != SASL_CB_LIST_END) {
        const char *dflt = interact->defresult;

        switch (interact->id) {
            case SASL_CB_GETREALM:
            if (defaults)
                dflt = defaults->realm;
            break;
            case SASL_CB_AUTHNAME:
            if (defaults)
                dflt = defaults->authcid;
            break;
            case SASL_CB_PASS:
            if (defaults)
                dflt = defaults->passwd;
            break;
            case SASL_CB_USER:
            if (defaults)
                dflt = defaults->authzid;
            break;
            case SASL_CB_NOECHOPROMPT:
            break;
            case SASL_CB_ECHOPROMPT:
            break;
        }

        if (dflt && !*dflt) {
            dflt = NULL;
        }

        /* input must be empty */
        interact->result = (dflt && *dflt) ? dflt : "";
        interact->len = strlen(interact->result);
        interact++;
    }

    return LDAP_SUCCESS;
}

/* connect and authenticate to active directory server.
    returns an ldap connection identifier or 0 on error */
LDAP *ad_login(const char* uri) {
    int version, result;

    /* open the connection to the ldap server */
    LDAP *ds = NULL;
    result=ldap_initialize(&ds, uri);
    if(result!=LDAP_SUCCESS) {
        snprintf(ad_error_msg, MAX_ERR_LENGTH, "Error doing ldap_initialize on uri %s: %s", uri, ldap_err2string(result));
        ad_error_code=AD_SERVER_CONNECT_FAILURE;
        return NULL;
    }

    // set version
    version=LDAP_VERSION3;
    result=ldap_set_option(ds, LDAP_OPT_PROTOCOL_VERSION, &version);
    if(result!=LDAP_OPT_SUCCESS) {
        snprintf(ad_error_msg, MAX_ERR_LENGTH, "Error in ldap_set_option (protocol->v3): %s", ldap_err2string(result));
        ad_error_code=AD_SERVER_CONNECT_FAILURE;
        return NULL;
    }

    // disable referrals
    result=ldap_set_option(ds, LDAP_OPT_REFERRALS, LDAP_OPT_OFF);
    if(result!=LDAP_OPT_SUCCESS) {
        snprintf(ad_error_msg, MAX_ERR_LENGTH, "Error in ldap_set_option (referrals=0): %s", ldap_err2string(result));
        ad_error_code=AD_SERVER_CONNECT_FAILURE;
        return NULL;
    }

    // NOTE: use gssapi instead of simple
    char* sasl_secprops = "maxssf=56";
    result = ldap_set_option(ds, LDAP_OPT_X_SASL_SECPROPS, (void *) sasl_secprops);
    if (result != LDAP_SUCCESS) {
        snprintf(ad_error_msg, MAX_ERR_LENGTH, "Error in ldap_set_option (LDAP_OPT_X_SASL_SECPROPS): %s", ldap_err2string(result));
        ad_error_code=AD_SERVER_CONNECT_FAILURE;
        return NULL;
    }

    // Setup sasl_defaults_gssapi 
    struct sasl_defaults_gssapi defaults;
    defaults.mech = strdup("GSSAPI");
    ldap_get_option(ds, LDAP_OPT_X_SASL_REALM, &defaults.realm);
    ldap_get_option(ds, LDAP_OPT_X_SASL_AUTHCID, &defaults.authcid);
    ldap_get_option(ds, LDAP_OPT_X_SASL_AUTHZID, &defaults.authzid);
    defaults.passwd = NULL;

    unsigned sasl_flags = LDAP_SASL_QUIET;
    // TODO: why is mech passed in alone and as first member of defaults?
    result = ldap_sasl_interactive_bind_s(ds, NULL,
      defaults.mech, NULL, NULL,
      sasl_flags, sasl_interact_gssapi, &defaults);

    free(defaults.mech);
    ldap_memfree(defaults.realm);
    ldap_memfree(defaults.authcid);
    ldap_memfree(defaults.authzid);
    if (result != LDAP_SUCCESS) {
        snprintf(ad_error_msg, MAX_ERR_LENGTH, "Error in ldap_sasl_interactive_bind_s: %s", ldap_err2string(result));
        ad_error_code=AD_SERVER_CONNECT_FAILURE;
        return NULL;
    }

    // NOTE: not using this for now but might need later
    // The Man says: this function is used when an application needs to bind to another server in order to follow a referral or search continuation reference
    // ldap_set_rebind_proc(*ds, sasl_rebind_gssapi, NULL);

    return ds;
}

/**
 * Convert a distinguished name into the domain controller
 * dns domain, eg: "ou=users,dc=example,dc=com" returns
 * "example.com".
 * memory allocated should be returned with free()
 */
int dn2domain(const char *dn, char** domain) {
    LDAPDN ldn = NULL;
    LDAPRDN lrdn = NULL;
    LDAPAVA* lattr = NULL;

    int result = AD_SUCCESS;
    int i;
    /* This way we'll always have null-terminated string without
     * workarounds. Cost of memory initialization is not comparable
     * with code readability */
    char *dc = calloc(1024, sizeof(char));
    /* Catch malloc error */
    if (NULL == dc) {
        result = ENOMEM;
        goto dn2domain_end;
    }

    /* Explode string into set of structures representing RDNs */
    if (ldap_str2dn(dn, &ldn, LDAP_DN_FORMAT_LDAPV3) != LDAP_SUCCESS) {
        result = AD_INVALID_DN;
        goto dn2domain_end;
    }

    /* Iterate over RDNs checking for Domain Components and extract
     * their values */
    for(i = 0; NULL != ldn[i]; i++) {
        lrdn = ldn[i];
        /* Multi-valued RDNs are not supported so no iteration over
         * lrdn[x] */
        /* Check that we have at least one RDN */
        if (NULL == lrdn[0]) {
            result = AD_ATTRIBUTE_ENTRY_NOT_FOUND;
            goto dn2domain_end;
        }
        lattr = lrdn[0];
        /* BER/DER encoded attributes are unsupported */
        if (0 == (lattr->la_flags & LDAP_AVA_STRING)) {
            result = AD_LDAP_OPERATION_FAILURE;
            goto dn2domain_end;
        }
        // FIXME: Check for buffer overflow
        if(!strncasecmp("DC", lattr[0].la_attr.bv_val, 2)) {
            strncat(dc, lattr[0].la_value.bv_val, lattr[0].la_value.bv_len);
            strncat(dc, ".", 1024);
        }
    }

    i = strlen(dc);
    for(i = 0; '\0' != dc[i]; i++) {
        dc[i] = tolower(dc[i]);
    }

dn2domain_end:
    /* Free the memory allocated by ldap_str2dn */
    if (NULL != ldn) {
        ldap_dnfree(ldn);
    }

    /* Free the memory allocated for resolved DNS domain name in case
     * of resolution errors */
    if (AD_SUCCESS != result) {
        if (NULL != dc) {
            free(dc);
            dc = NULL;
        }
    }

    (*domain) = dc;

    return result;
}

/* public functions */

/* get a pointer to the last error message */
char *ad_get_error() {
    return ad_error_msg;
}

/* return the last error code generated */
int ad_get_error_num() {
    return ad_error_code;
}

/* 
  creates an empty, locked user account with given username and dn
 and attributes:
    objectClass=user
    sAMAccountName=username
    userAccountControl=66050 
 (ACCOUNTDISABLE|NORMAL_ACCOUNT|DONT_EXPIRE_PASSWORD)
    userprincipalname
    returns AD_SUCCESS on success 
*/
int ad_create_user(LDAP *ds, const char *username, const char *dn) {
    LDAPMod *attrs[5];
    LDAPMod attr1, attr2, attr3, attr4;
    int result;
    int result_dn2domain;

    char *objectClass_values[]={"user", NULL};
    char *name_values[2];
    char *accountControl_values[]={"66050", NULL};
    char* upn = NULL;
    char* domain = NULL;
    char *upn_values[2];

    attr1.mod_op = LDAP_MOD_ADD;
    attr1.mod_type = "objectClass";
    attr1.mod_values = objectClass_values;

    name_values[0]=strdup(username);
    name_values[1]=NULL;
    attr2.mod_op = LDAP_MOD_ADD;
    attr2.mod_type = "sAMAccountName";
    attr2.mod_values = name_values;
    
    attr3.mod_op = LDAP_MOD_ADD;
    attr3.mod_type = "userAccountControl";
    attr3.mod_values = accountControl_values;

    result_dn2domain = dn2domain(dn, &domain);
    if (AD_SUCCESS != result_dn2domain) {
        ad_error_code = result_dn2domain;
        goto ad_create_user_end;
    }
    upn=malloc(strlen(username)+strlen(domain)+2);
    sprintf(upn, "%s@%s", username, domain);
    upn_values[0]=upn;
    upn_values[1]=NULL;
    attr4.mod_op = LDAP_MOD_ADD;
    attr4.mod_type = "userPrincipalName";
    attr4.mod_values = upn_values;

    attrs[0]=&attr1;
    attrs[1]=&attr2;
    attrs[2]=&attr3;
    attrs[3]=&attr4;
    attrs[4]=NULL;

    result = ldap_add_ext_s(ds, dn, attrs, NULL, NULL);
    if(result!=LDAP_SUCCESS) {
        snprintf(ad_error_msg, MAX_ERR_LENGTH, "Error in ldap_add_ext_s %s", ldap_err2string(result));
        ad_error_code=AD_LDAP_OPERATION_FAILURE;
    } else {
        ad_error_code=AD_SUCCESS;
    }

ad_create_user_end:
    if (NULL != domain) {
        free(domain);
    }
    if (NULL != name_values[0]) {
        free(name_values[0]);
    }

    return ad_error_code;
}

/* 
  creates a computer account
 and attributes:
    objectClass=top,person,organizationalPerson,user,computer
    sAMAccountName=NAME$
    userAccountControl=4128
    returns AD_SUCCESS on success 
*/
int ad_create_computer(LDAP *ds, const char *name, const char *dn) {
    LDAPMod *attrs[4];
    LDAPMod attr1, attr2, attr3;
    int i, result;

    char *objectClass_values[]={"top", "person", "organizationalPerson",
    "user", "computer", NULL};
    char *name_values[2];
    char *accountControl_values[]={"4128", NULL};

    attr1.mod_op = LDAP_MOD_ADD;
    attr1.mod_type = "objectClass";
    attr1.mod_values = objectClass_values;

    name_values[0]=malloc(strlen(name)+2);
    sprintf(name_values[0], "%s$", name);
    for(i=0; name_values[0][i]; i++) 
        name_values[0][i]=toupper(name_values[0][i]);
    name_values[1]=NULL;
    attr2.mod_op = LDAP_MOD_ADD;
    attr2.mod_type = "sAMAccountName";
    attr2.mod_values = name_values;

    attr3.mod_op = LDAP_MOD_ADD;
    attr3.mod_type = "userAccountControl";
    attr3.mod_values = accountControl_values;

    attrs[0]=&attr1;
    attrs[1]=&attr2;
    attrs[2]=&attr3;
    attrs[3]=NULL;

    result = ldap_add_ext_s(ds, dn, attrs, NULL, NULL);
    if(result!=LDAP_SUCCESS) {
        snprintf(ad_error_msg, MAX_ERR_LENGTH, "Error in ldap_add_ext_s %s", ldap_err2string(result));
        ad_error_code=AD_LDAP_OPERATION_FAILURE;
    } else {
        ad_error_code=AD_SUCCESS;
    }

    free(name_values[0]);

    return ad_error_code;
}

/* ad_object_delete deletes the given dn
    returns non-zero on success */
int ad_object_delete(LDAP *ds, const char *dn) {
    int result;

    result = ldap_delete_ext_s(ds, dn, NULL, NULL);
    if(result!=LDAP_SUCCESS) {
        snprintf(ad_error_msg, MAX_ERR_LENGTH, "Error in ldap_delete_ext_s: %s", ldap_err2string(result));
        ad_error_code=AD_LDAP_OPERATION_FAILURE;
    } else {
        ad_error_code=AD_SUCCESS;
    }
    return ad_error_code;
}

/* ad_setpass sets the password for the given user
    returns AD_SUCCESS on success */
int ad_setpass(LDAP *ds, const char *dn, const char *password) {
    char quoted_password[MAX_PASSWORD_LENGTH+2];
    char unicode_password[(MAX_PASSWORD_LENGTH+2)*2];
    int i;
    LDAPMod *attrs[2];
    LDAPMod attr1;
    struct berval *bervalues[2];
    struct berval pw;
    int result;

    /* put quotes around the password */
    snprintf(quoted_password, sizeof(quoted_password), "\"%s\"", password);
    /* unicode the password string */
    memset(unicode_password, 0, sizeof(unicode_password));
    for(i=0; i<strlen(quoted_password); i++)
        unicode_password[i*2]=quoted_password[i];

    pw.bv_val = unicode_password;
    pw.bv_len = strlen(quoted_password)*2;

    bervalues[0]=&pw;
    bervalues[1]=NULL;

    attr1.mod_type="unicodePwd";
    attr1.mod_op = LDAP_MOD_REPLACE|LDAP_MOD_BVALUES;
    attr1.mod_bvalues = bervalues;

    attrs[0]=&attr1;
    attrs[1]=NULL;

    result = ldap_modify_ext_s(ds, dn, attrs, NULL, NULL);
    if(result!=LDAP_SUCCESS) {
        snprintf(ad_error_msg, MAX_ERR_LENGTH, "Error in ldap_modify_ext_s for password: %s", ldap_err2string(result));
        ad_error_code=AD_LDAP_OPERATION_FAILURE;
    } else {
        ad_error_code=AD_SUCCESS;
    }
    return ad_error_code;
}

/* general search function */
char **ad_search(LDAP *ds, const char *filter, const char* search_base) {
    char *attrs[]={"1.1", NULL};
    LDAPMessage *res;
    LDAPMessage *entry;
    int i, result, num_results;
    char **dnlist;
    char *dn;

    if(!search_base) {
        snprintf(ad_error_msg, MAX_ERR_LENGTH, "Error: couldn't read active directory searchbase parameter");
        ad_error_code=AD_MISSING_CONFIG_PARAMETER;
        return (char **)-1;
    }

<<<<<<< HEAD
    result=ldap_search_s(ds, search_base, LDAP_SCOPE_SUBTREE, filter, attrs, 1, &res);
=======
    filter_length=(strlen(attribute)+strlen(value)+4);
    filter=malloc(filter_length);
    snprintf(filter, filter_length, "(%s=%s)", attribute, value);

    result = ldap_search_ext_s(ds,
        search_base,
        LDAP_SCOPE_SUBTREE,
        filter,
        attrs,
        1,
        NULL,
        NULL,
        NULL,
        LDAP_NO_LIMIT,
        &res);
>>>>>>> 34c86d1b
    if(result!=LDAP_SUCCESS) {
        snprintf(ad_error_msg, MAX_ERR_LENGTH, 
            "Error in ldap_search_ext_s for ad_search: %s", 
            ldap_err2string(result));
        ad_error_code=AD_LDAP_OPERATION_FAILURE;
        return (char **)-1;
    }

    num_results=ldap_count_entries(ds, res);
    if(num_results==0) {
        ldap_msgfree(res);
        snprintf(ad_error_msg, MAX_ERR_LENGTH,
            "No matches found for %s", filter);
        ad_error_code=AD_OBJECT_NOT_FOUND;
        return NULL;
    }

    dnlist=malloc(sizeof(char *)*(num_results+1));

    entry=ldap_first_entry(ds, res);
    dn=ldap_get_dn(ds, entry);
    dnlist[0]=strdup(dn);
    ldap_memfree(dn);

    for(i=1; (entry=ldap_next_entry(ds, entry))!=NULL; i++) {
        dn=ldap_get_dn(ds, entry);
        dnlist[i]=strdup(dn);
        ldap_memfree(dn);
    }
    dnlist[i]=NULL;

    // ldap_memfree(dn);
    ldap_msgfree(res);

    ad_error_code=AD_SUCCESS;
    return dnlist;
}

int ad_mod_add(LDAP *ds, const char *dn, const char *attribute, const char *value) {
    LDAPMod *attrs[2];
    LDAPMod attr;
    char *values[2];
    int result;

    values[0] = strdup(value);
    values[1] = NULL;

    attr.mod_op = LDAP_MOD_ADD;
    attr.mod_type = strdup(attribute);
    attr.mod_values = values;
    
    attrs[0] = &attr;
    attrs[1] = NULL;

    result = ldap_modify_ext_s(ds, dn, attrs, NULL, NULL);
    if(result!=LDAP_SUCCESS) {
        snprintf(ad_error_msg, MAX_ERR_LENGTH, "Error in ad_mod_add, ldap_modify_ext_s: %s\n", ldap_err2string(result));
        ad_error_code=AD_LDAP_OPERATION_FAILURE;
    } else {
        ad_error_code=AD_SUCCESS;
    }

    free(values[0]);
    free(attr.mod_type);

    return ad_error_code;
}

int ad_mod_add_binary(LDAP *ds, const char *dn, const char *attribute, const char *data, int data_length) {
    LDAPMod *attrs[2];
    LDAPMod attr;
    struct berval *values[2];
    struct berval ber_data;
    int result;

    ber_data.bv_val = strdup(data);
    ber_data.bv_len = data_length;

    values[0] = &ber_data;
    values[1] = NULL;

    attr.mod_op = LDAP_MOD_ADD|LDAP_MOD_BVALUES;
    attr.mod_type = strdup(attribute);
    attr.mod_bvalues = values;
    
    attrs[0] = &attr;
    attrs[1] = NULL;

    result = ldap_modify_ext_s(ds, dn, attrs, NULL, NULL);
    if(result!=LDAP_SUCCESS) {
        snprintf(ad_error_msg, MAX_ERR_LENGTH, "Error in ad_mod_add_binary, ldap_modify_ext_s: %s\n", ldap_err2string(result));
        ad_error_code=AD_LDAP_OPERATION_FAILURE;
    } else {
        ad_error_code=AD_SUCCESS;
    }

    free(ber_data.bv_val);
    free(attr.mod_type);

    return ad_error_code;
}

int ad_mod_replace(LDAP *ds, const char *dn, const char *attribute, const char *value) {
    LDAPMod *attrs[2];
    LDAPMod attr;
    char *values[2];
    int result;

    values[0] = strdup(value);
    values[1] = NULL;

    attr.mod_op = LDAP_MOD_REPLACE;
    attr.mod_type = strdup(attribute);
    attr.mod_values = values;
    
    attrs[0] = &attr;
    attrs[1] = NULL;

    result = ldap_modify_ext_s(ds, dn, attrs, NULL, NULL);
    if(result!=LDAP_SUCCESS) {
        snprintf(ad_error_msg, MAX_ERR_LENGTH, "Error in ad_mod_replace, ldap_modify_ext_s: %s\n", ldap_err2string(result));
        ad_error_code=AD_LDAP_OPERATION_FAILURE;
    } else {
        ad_error_code=AD_SUCCESS;
    }

    free(attr.mod_type);
    free(values[0]);

    return ad_error_code;
}

int ad_mod_replace_binary(LDAP *ds, const char *dn, const char *attribute, const char *data, int data_length) {
    LDAPMod *attrs[2];
    LDAPMod attr;
    struct berval *values[2];
    struct berval ber_data;
    int result;

    ber_data.bv_val = strdup(data);
    ber_data.bv_len = data_length;

    values[0] = &ber_data;
    values[1] = NULL;

    attr.mod_op = LDAP_MOD_REPLACE|LDAP_MOD_BVALUES;
    attr.mod_type = strdup(attribute);
    attr.mod_bvalues = values;
    
    attrs[0] = &attr;
    attrs[1] = NULL;

    result = ldap_modify_ext_s(ds, dn, attrs, NULL, NULL);
    if(result!=LDAP_SUCCESS) {
        snprintf(ad_error_msg, MAX_ERR_LENGTH, "Error in ad_mod_replace_binary, ldap_modify_ext_s: %s\n", ldap_err2string(result));
        ad_error_code=AD_LDAP_OPERATION_FAILURE;
    } else {
        ad_error_code=AD_SUCCESS;
    }

    free(ber_data.bv_val);
    free(attr.mod_type);

    return ad_error_code;
}

int ad_mod_delete(LDAP *ds, const char *dn, const char *attribute, const char *value) {
    LDAPMod *attrs[2];
    LDAPMod attr;
    char *values[2];
    int result;

    values[0] = strdup(value);
    values[1] = NULL;

    attr.mod_op = LDAP_MOD_DELETE;
    attr.mod_type = strdup(attribute);
    attr.mod_values = values;
    
    attrs[0] = &attr;
    attrs[1] = NULL;

    result = ldap_modify_ext_s(ds, dn, attrs, NULL, NULL);
    if(result!=LDAP_SUCCESS) {
        snprintf(ad_error_msg, MAX_ERR_LENGTH, "Error in ad_mod_replace, ldap_modify_ext_s: %s\n", ldap_err2string(result));
        ad_error_code=AD_LDAP_OPERATION_FAILURE;
    } else {
        ad_error_code=AD_SUCCESS;
    }

    free(values[0]);
    free(attr.mod_type);

    return ad_error_code;
}

typedef struct ber_list {
    char *attribute;
    struct berval **values;
    struct ber_list *next;
} ber_list;

char **ad_get_attribute(LDAP *ds, const char *dn, const char *attribute) {
    char *attrs[2];
    attrs[0]=strdup(attribute);
    attrs[1]=NULL;

    // TODO: use paged search (need to?)
    // adclient has an implementation
    LDAPMessage *res;
    int result = ldap_search_ext_s(ds, dn, LDAP_SCOPE_BASE, "(objectclass=*)", attrs, 0, NULL, NULL, NULL, LDAP_NO_LIMIT, &res);
    if (result != LDAP_SUCCESS) {
        snprintf(ad_error_msg, MAX_ERR_LENGTH, "Error in ad_get_attribute when calling ldap_search_ext_s: %s",
            ldap_err2string(result));
        ad_error_code=AD_LDAP_OPERATION_FAILURE;
        return NULL;
    }

    int entries_count = ldap_count_entries(ds, res);
    if (entries_count == 0) {
        snprintf(ad_error_msg, MAX_ERR_LENGTH, "No entries found in ad_get_attribute for user %s.", dn);
        ad_error_code=AD_OBJECT_NOT_FOUND;
        return NULL;
    }

    if(entries_count==0) {
        snprintf(ad_error_msg, MAX_ERR_LENGTH, "No entries found in ad_get_attribute for user %s.\n", dn);
        ldap_msgfree(res);
        ad_error_code=AD_OBJECT_NOT_FOUND;
        return NULL;
    } else if(entries_count>1) {
        snprintf(ad_error_msg, MAX_ERR_LENGTH, "More than one entry found in ad_get_attributes for user %s.\n", dn);
        ldap_msgfree(res);
        ad_error_code=AD_OBJECT_NOT_FOUND;
        return NULL;
    }

    LDAPMessage *entry = ldap_first_entry(ds, res);

    // Collect values into a linked list
    BerElement *berptr;
    ber_list *head = NULL;
    ber_list *prev = NULL;
    for (char *attr = ldap_first_attribute(ds, entry, &berptr); attr != NULL; attr = ldap_next_attribute(ds, entry, berptr)) {
        ber_list *node = (ber_list *)malloc(sizeof(ber_list));
        node->attribute = strdup(attr);
        node->values = ldap_get_values_len(ds, entry, attr);
        node->next= NULL;

        if (head == NULL) {
            // First entry
            head = node;
        } else {
            // Append to prev
            prev->next = node;
        }
        prev = node;

        ldap_memfree(attr);
    }

    // Turn the linked list of values into an array of key-value pairs
    char **out = NULL;
    if (head != NULL) {
        // Count values
        unsigned int total_count = 0;
        ber_list *curr = head;
        while (curr != NULL) {
            total_count += ldap_count_values_len(curr->values);

            curr = curr->next;
        }

        // NOTE: for each value we need to pair it without key(attribute description), hence the '2'
        // and reserve one more for NULL termination
        out = (char **)malloc(sizeof(char *) * (total_count * 2 + 1));
        out[total_count * 2] = NULL;

        curr = head;
        size_t out_i = 0;
        while (curr != NULL) {
            for (size_t i = 0; curr->values[i] != NULL; i++) {
                struct berval data = *(curr->values)[i];
                char bv_str[1000];
                // TODO: test if bv_len includes null terminator
                strncpy(bv_str, data.bv_val, data.bv_len);
                bv_str[data.bv_len] = '\0';
                // printf("\t%s\n", bv_str);

                out[out_i] = strdup(curr->attribute);
                out_i++;
                out[out_i] = strdup(bv_str);
                out_i++;
            }

            ber_list *prev = curr;
            curr = curr->next;
            
            // Free prev
            free(prev->attribute);
            ldap_value_free_len(prev->values);
            free(prev);
        }
    }

    free(attrs[0]);
    ber_free(berptr, 0); 
    ldap_msgfree(res);

    return out;
}

int ad_mod_rename(LDAP *ds, const char *dn, const char *new_rdn) {
    int result = ldap_rename_s(ds, dn, new_rdn, NULL, 1, NULL, NULL);
    if (result != LDAP_SUCCESS) {
        snprintf(ad_error_msg, MAX_ERR_LENGTH, "Error in ldap_rename_s for ad_mod_rename: %s\n", ldap_err2string(result));
        return ad_error_code;
    }

    return ad_error_code;
}

int ad_rename_user(LDAP *ds, const char *dn, const char *new_name) {
    int result;
    int result_dn2domain;
    char* new_rdn = NULL;
    char* domain = NULL;
    char* upn = NULL;

    result=ad_mod_replace(ds, dn, "sAMAccountName", new_name);
    if(!result) return ad_error_code;

    result_dn2domain = dn2domain(dn, &domain);
    if (AD_SUCCESS != result_dn2domain) {
        ad_error_code = result_dn2domain;
        goto ad_rename_user_end;
    }
    upn=malloc(strlen(new_name)+strlen(domain)+2);
    sprintf(upn, "%s@%s", new_name, domain);
    result=ad_mod_replace(ds, dn, "userPrincipalName", upn);
    if (!result) {
        goto ad_rename_user_end;
    }

    new_rdn=malloc(strlen(new_name)+4);
    sprintf(new_rdn, "cn=%s", new_name);

    result = ldap_rename_s(ds, dn, new_rdn, NULL, 1, NULL, NULL);
    if (result != LDAP_SUCCESS) {
        snprintf(ad_error_msg, MAX_ERR_LENGTH, "Error in ldap_rename_s for ad_rename_user: %s\n", ldap_err2string(result));
        goto ad_rename_user_end;
    }

ad_rename_user_end:
    if (NULL != domain) {
        free(domain);
        domain = NULL;
    }
    if (NULL != upn) {
        free(upn);
        upn = NULL;
    }
    if (NULL != new_rdn) {
        free(new_rdn);
        new_rdn = NULL;
    }

    return ad_error_code;
}

int ad_rename_group(LDAP *ds, const char *dn, const char *new_name) {
    int result;
    char *new_rdn;

    result=ad_mod_replace(ds, dn, "sAMAccountName", new_name);
    if(!result) return ad_error_code;

    new_rdn=malloc(strlen(new_name)+4);
    sprintf(new_rdn, "cn=%s", new_name);

    result = ldap_rename_s(ds, dn, new_rdn, NULL, 1, NULL, NULL);
    if (result != LDAP_SUCCESS) {
        snprintf(ad_error_msg, MAX_ERR_LENGTH, "Error in ldap_rename_s for ad_rename_group: %s\n", ldap_err2string(result));
        return ad_error_code;
    }

    free(new_rdn);
    return ad_error_code;
}

int ad_move_user(LDAP *ds, const char *current_dn, const char *new_container) {
    int result;
    int result_dn2domain;
    char **username;
    char* domain = NULL;
    char* upn = NULL;

    // Modify userPrincipalName in case of domain change
    username=ad_get_attribute(ds, current_dn, "sAMAccountName");;
    if(username==NULL) {
        snprintf(ad_error_msg, MAX_ERR_LENGTH,
          "Error getting username for dn %s for ad_move_user\n",
          current_dn);
        ad_error_code=AD_INVALID_DN;
        return ad_error_code;
    }
    result_dn2domain = dn2domain(new_container, &domain);
    if (AD_SUCCESS != result_dn2domain) {
        ad_error_code = result_dn2domain;
        goto ad_move_user_end;
    }
    upn=malloc(strlen(username[0])+strlen(domain)+2);
    sprintf(upn, "%s@%s", username[0], domain);
    result=ad_mod_replace(ds, current_dn, "userPrincipalName", upn);
    if (!result) {
        goto ad_move_user_end;
    }

    ad_error_code=ad_move(ds, current_dn, new_container);

ad_move_user_end:
    if (NULL != domain) {
        free(domain);
        domain = NULL;
    }
    if (NULL != upn) {
        free(upn);
        upn = NULL;
    }

    return ad_error_code;
}

int ad_move(LDAP *ds, const char *current_dn, const char *new_container) {
    int result;
    char **exdn;

    exdn=ldap_explode_dn(current_dn, 0);
    if(exdn==NULL) {
        snprintf(ad_error_msg, MAX_ERR_LENGTH,
          "Error exploding dn %s for ad_move\n",
          current_dn);
        ad_error_code=AD_INVALID_DN;
        return ad_error_code;
    }

    result=ldap_rename_s(ds, current_dn, exdn[0], new_container,
        1, NULL, NULL);
    ldap_memfree(exdn);
    if(result!=LDAP_SUCCESS) {
        snprintf(ad_error_msg, MAX_ERR_LENGTH,
          "Error in ldap_rename_s for ad_move: %s\n",
          ldap_err2string(result));
        ad_error_code=AD_LDAP_OPERATION_FAILURE;
    } else {
        ad_error_code=AD_SUCCESS;
    }

    return ad_error_code;
}

/* returns AD_SUCCESS on success */
int ad_lock_user(LDAP *ds, const char *dn) {
    int result;
    char **flags;
    char newflags[255];
    int iflags;

    flags=ad_get_attribute(ds, dn, "userAccountControl");
    if(flags==NULL) return ad_error_code;

    iflags=atoi(flags[0]);
    iflags|=2;
    snprintf(newflags, sizeof(newflags), "%d", iflags);

    result=ad_mod_replace(ds, dn, "userAccountControl", newflags);
    if(!result) return AD_LDAP_OPERATION_FAILURE;

    return AD_SUCCESS;
}

/* Returns AD_SUCCESS on success */
int ad_unlock_user(LDAP *ds, const char *dn) {
    int result;
    char **flags;
    char newflags[255];
    int iflags;

    flags=ad_get_attribute(ds, dn, "userAccountControl");
    if(flags==NULL) return ad_error_code;

    iflags=atoi(flags[0]);
    if(iflags&2) {
        iflags^=2;
        snprintf(newflags, sizeof(newflags), "%d", iflags);
        result=ad_mod_replace(ds, dn, "userAccountControl", newflags);
        if(!result) return AD_LDAP_OPERATION_FAILURE;
    }

    return AD_SUCCESS;
}

/* 
  creates a new group
 sets objectclass=group and samaccountname=groupname
  Returns AD_SUCCESS on success 
*/
int ad_group_create(LDAP *ds, const char *group_name, const char *dn) {
    LDAPMod *attrs[4];
    LDAPMod attr1, attr2, attr3;
    int result;

    char *objectClass_values[]={"group", NULL};
    char *name_values[2];
    char *sAMAccountName_values[2];

    attr1.mod_op = LDAP_MOD_ADD;
    attr1.mod_type = "objectClass";
    attr1.mod_values = objectClass_values;

    name_values[0]=strdup(group_name);
    name_values[1]=NULL;
    attr2.mod_op = LDAP_MOD_ADD;
    attr2.mod_type = "name";
    attr2.mod_values = name_values;
    
    sAMAccountName_values[0]=strdup(group_name);
    sAMAccountName_values[1]=NULL;
    attr3.mod_op = LDAP_MOD_ADD;
    attr3.mod_type = "sAMAccountName";
    attr3.mod_values = sAMAccountName_values;

    attrs[0]=&attr1;
    attrs[1]=&attr2;
    attrs[2]=&attr3;
    attrs[3]=NULL;

    result = ldap_add_ext_s(ds, dn, attrs, NULL, NULL);
    if(result!=LDAP_SUCCESS) {
        snprintf(ad_error_msg, MAX_ERR_LENGTH, "Error in ldap_add_ext_s: %s", ldap_err2string(result));
        ad_error_code=AD_LDAP_OPERATION_FAILURE;
    } else {
        ad_error_code=AD_SUCCESS;
    }

    free(name_values[0]);
    free(sAMAccountName_values[0]);

    return ad_error_code;
}

int ad_group_add_user(LDAP *ds, const char *group_dn, const char *user_dn) {
    return ad_mod_add(ds, group_dn, "member", user_dn);
}

int ad_group_remove_user(LDAP *ds, const char *group_dn, const char *user_dn) {
    return ad_mod_delete(ds, group_dn, "member", user_dn);
}

/* Remove the user from all groups below the given container */
int ad_group_subtree_remove_user(LDAP *ds, const char *container_dn, const char *user_dn) {
    char *filter;
    int filter_length;
    char *attrs[]={"1.1", NULL};
    LDAPMessage *res;
    LDAPMessage *entry;
    int result, num_results;
    char *group_dn=NULL;

    filter_length=(strlen(user_dn)+255);
    filter=malloc(filter_length);
    snprintf(filter, filter_length, 
        "(&(objectclass=group)(member=%s))", user_dn);

    result = ldap_search_ext_s(ds,
        container_dn,
        LDAP_SCOPE_SUBTREE, 
        filter,
        attrs,
        0,
        NULL,
        NULL,
        NULL,
        LDAP_NO_LIMIT,
        &res);
    if(result!=LDAP_SUCCESS) {
        snprintf(ad_error_msg, MAX_ERR_LENGTH, 
            "Error in ldap_search_ext_s for ad_group_subtree_remove_user: %s", 
            ldap_err2string(result));
        ad_error_code=AD_LDAP_OPERATION_FAILURE;
        return ad_error_code;
    }
    free(filter);

    num_results=ldap_count_entries(ds, res);
    if(num_results==0) {
        ad_error_code=AD_SUCCESS;
        return ad_error_code;
    }

    entry=ldap_first_entry(ds, res);
    while(entry!=NULL) {
        group_dn=ldap_get_dn(ds, entry);
        if(ad_group_remove_user(ds, group_dn, user_dn)!=AD_SUCCESS) {
            snprintf(ad_error_msg, MAX_ERR_LENGTH, 
                "Error in ad_group_subtree_remove_user"
                "\nwhen removing %s from %s:\n%s", 
                user_dn, group_dn, ad_error_msg);
            return ad_error_code;
        }
        entry=ldap_next_entry(ds, entry);
    }

    if(group_dn!=NULL) ldap_memfree(group_dn);
    ldap_msgfree(res);
    ad_error_code=AD_SUCCESS;
    return ad_error_code; 
}


/* 
  creates a new organizational unit
 sets objectclass=organizationalUnit and name=ou name
  Returns AD_SUCCESS on success 
*/
int ad_ou_create(LDAP *ds, const char *ou_name, const char *dn) {
    LDAPMod *attrs[3];
    LDAPMod attr1, attr2;
    int result;

    char *objectClass_values[]={"organizationalUnit", NULL};
    char *name_values[2];

    attr1.mod_op = LDAP_MOD_ADD;
    attr1.mod_type = "objectClass";
    attr1.mod_values = objectClass_values;

    name_values[0]=strdup(ou_name);
    name_values[1]=NULL;
    attr2.mod_op = LDAP_MOD_ADD;
    attr2.mod_type = "name";
    attr2.mod_values = name_values;
    
    attrs[0]=&attr1;
    attrs[1]=&attr2;
    attrs[2]=NULL;

    result = ldap_add_ext_s(ds, dn, attrs, NULL, NULL);
    if(result!=LDAP_SUCCESS) {
        snprintf(ad_error_msg, MAX_ERR_LENGTH, "Error in ldap_add_ext_s: %s", ldap_err2string(result));
        ad_error_code=AD_LDAP_OPERATION_FAILURE;
    } else {
        ad_error_code=AD_SUCCESS;
    }

    free(name_values[0]);

    return ad_error_code;
}

/* ad_list returns a NULL terminated array of character strings
    with one entry for object below the given dn
    returns NULL if no values are found */
char **ad_list(LDAP *ds, const char *dn) {
    char *attrs[2];
    int result;
    LDAPMessage *res;
    LDAPMessage *entry;
    int num_entries;
    int i;
    char **dnlist;

    attrs[0]="1.1";
    attrs[1]=NULL;

    result = ldap_search_ext_s(ds,
        dn,
        LDAP_SCOPE_ONELEVEL,
        "(objectclass=*)",
        attrs,
        0,
        NULL,
        NULL,
        NULL,
        LDAP_NO_LIMIT,
        &res);
    if(result!=LDAP_SUCCESS) {
        snprintf(ad_error_msg, MAX_ERR_LENGTH,
            "Error in ldap_search_ext_s for ad_list: %s",
            ldap_err2string(result));
        ad_error_code=AD_LDAP_OPERATION_FAILURE;
        return NULL;
    }
    num_entries=ldap_count_entries(ds, res);

    if(num_entries==0) {
        ldap_msgfree(res);
        return NULL;
    }

    dnlist=malloc(sizeof(char *)*(num_entries+1));

    entry=ldap_first_entry(ds, res);
    {
        char *child_dn=ldap_get_dn(ds, entry);
        dnlist[0]=strdup(child_dn);
        ldap_memfree(child_dn);
    }

    for(i=1; (entry=ldap_next_entry(ds, entry))!=NULL; i++) {
        char *child_dn=ldap_get_dn(ds, entry);
        dnlist[i]=strdup(child_dn);
        ldap_memfree(child_dn);
    }
    dnlist[i]=NULL;

    ldap_msgfree(res);

    ad_error_code=AD_SUCCESS;
    return dnlist;
}<|MERGE_RESOLUTION|>--- conflicted
+++ resolved
@@ -457,13 +457,6 @@
         return (char **)-1;
     }
 
-<<<<<<< HEAD
-    result=ldap_search_s(ds, search_base, LDAP_SCOPE_SUBTREE, filter, attrs, 1, &res);
-=======
-    filter_length=(strlen(attribute)+strlen(value)+4);
-    filter=malloc(filter_length);
-    snprintf(filter, filter_length, "(%s=%s)", attribute, value);
-
     result = ldap_search_ext_s(ds,
         search_base,
         LDAP_SCOPE_SUBTREE,
@@ -475,7 +468,6 @@
         NULL,
         LDAP_NO_LIMIT,
         &res);
->>>>>>> 34c86d1b
     if(result!=LDAP_SUCCESS) {
         snprintf(ad_error_msg, MAX_ERR_LENGTH, 
             "Error in ldap_search_ext_s for ad_search: %s", 
