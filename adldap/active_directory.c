/**
 * Copyright (c) by: Mike Dawson mike _at_ no spam gp2x.org
 * Copyright (C) 2020 BaseALT Ltd.
 *
 * This file may be used subject to the terms and conditions of the
 * GNU Library General Public License Version 2, or any later version
 * at your option, as published by the Free Software Foundation.
 * This program is distributed in the hope that it will be useful,
 * but WITHOUT ANY WARRANTY; without even the implied warranty of
 * MERCHANTABILITY or FITNESS FOR A PARTICULAR PURPOSE.  See the
 * GNU Library General Public License for more details.
 *
**/

#include "active_directory.h"
#include <ldap.h>
#include <sasl/sasl.h>
#include <lber.h>
#include <stdio.h>
#include <stdlib.h>
#include <fcntl.h>
#include <string.h>
#include <stdlib.h>
#include <ctype.h>
#include <resolv.h>
#include <stdbool.h>

// NOTE: LDAP library char* inputs are non-const in the API but are
// actually const so we opt to discard const qualifiers rather
// than allocate copies

#ifdef __GNUC__
#  define UNUSED(x) x __attribute__((unused))
#else
#  define UNUSED(x) x
#endif

#define MAX_DN_LENGTH 1024
#define MAX_PASSWORD_LENGTH 255

typedef struct sasl_defaults_gssapi {
    char *mech;
    char *realm;
    char *authcid;
    char *passwd;
    char *authzid;
} sasl_defaults_gssapi;

int dn2domain(const char *dn, char **domain_out);
int sasl_interact_gssapi(LDAP *ld, unsigned flags, void *indefaults, void *in);
int query_server_for_hosts(const char *dname, char ***hosts_out);
int ad_get_all_attributes_internal(LDAP *ld, const char *dn, const char *attribute, LDAPMessage **res_out);

int ad_get_ldap_result(LDAP *ld) {
    int result;
    ldap_get_option(ld, LDAP_OPT_RESULT_CODE, &result);

    return result;
}

int ad_get_domain_hosts(const char *domain, const char *site, char ***hosts_out) {
    int result = AD_SUCCESS; 

    char **hosts = NULL;
    char **site_hosts = NULL;
    char **default_hosts = NULL;

    // TODO: confirm site query is formatted properly, currently getting no answer back (might be working as intended, since tested on domain without sites?)

    // Query site hosts
    if (site != NULL && strlen(site) > 0) {
        char dname[1000];
        snprintf(dname, sizeof(dname), "_ldap._tcp.%s._sites.%s", site, domain);

        int query_result = query_server_for_hosts(dname, &site_hosts);
        if (query_result != AD_SUCCESS) {
            result = AD_ERROR;

            goto end;
        }
    }

    const size_t site_hosts_size = ad_array_size(site_hosts);

    // Query default hosts
    char dname_default[1000];
    snprintf(dname_default, sizeof(dname_default), "_ldap._tcp.%s", domain);

    int query_result = query_server_for_hosts(dname_default, &default_hosts);
    if (query_result != AD_SUCCESS) {
        result = AD_ERROR;

        goto end;
    }

    const size_t default_hosts_size = ad_array_size(default_hosts);

    // Combine site and default hosts
    const int hosts_max_size = site_hosts_size + default_hosts_size + 1;
    hosts = calloc(hosts_max_size, sizeof(char *));
    size_t hosts_current_i = 0;
    
    // Load all site hosts first
    for (int i = 0; i < site_hosts_size; i++) {
        char *site_host = site_hosts[i];
        hosts[hosts_current_i] = strdup(site_host);
        hosts_current_i++;
    }

    // Add default hosts that aren't already in list
    for (int i = 0; i < default_hosts_size; i++) {
        char *default_host = default_hosts[i];

        bool already_in_list = false;
        for (int j = 0; j < hosts_current_i; j++) {
            char *other_host = hosts[j];

            if (strcmp(default_host, other_host) == 0) {
                already_in_list = true;
                break;
            }
        }

        if (!already_in_list) {
            hosts[hosts_current_i] = strdup(default_host);
            hosts_current_i++;
        }
    }

    end:
    {
        ad_array_free(site_hosts);
        ad_array_free(default_hosts);

        if (result == AD_SUCCESS) {
            *hosts_out = hosts;
        } else {
            *hosts_out = NULL;
            ad_array_free(hosts);
        }

        return result;
    }
}

int ad_login(const char* uri, LDAP **ld_out) {
    int result = AD_SUCCESS;

    LDAP *ld = NULL;

    const int result_init = ldap_initialize(&ld, uri);
    if (result_init != LDAP_SUCCESS) {
        result = AD_LDAP_ERROR;
        
        goto end;
    }

    // Set version
    const int version = LDAP_VERSION3;
    const int result_set_version = ldap_set_option(ld, LDAP_OPT_PROTOCOL_VERSION, &version);
    if (result_set_version != LDAP_OPT_SUCCESS) {
        result = AD_LDAP_ERROR;
        
        goto end;
    }

    // Disable referrals
    const int result_referral =ldap_set_option(ld, LDAP_OPT_REFERRALS, LDAP_OPT_OFF);
    if (result_referral != LDAP_OPT_SUCCESS) {
        result = AD_LDAP_ERROR;
        
        goto end;
    }

    // Set maxssf
    const char* sasl_secprops = "maxssf=56";
    const int result_secprops = ldap_set_option(ld, LDAP_OPT_X_SASL_SECPROPS, sasl_secprops);
    if (result_secprops != LDAP_SUCCESS) {
        result = AD_LDAP_ERROR;
        
        goto end;
    }

    // Setup sasl_defaults_gssapi 
    struct sasl_defaults_gssapi defaults;
    defaults.mech = "GSSAPI";
    ldap_get_option(ld, LDAP_OPT_X_SASL_REALM, &defaults.realm);
    ldap_get_option(ld, LDAP_OPT_X_SASL_AUTHCID, &defaults.authcid);
    ldap_get_option(ld, LDAP_OPT_X_SASL_AUTHZID, &defaults.authzid);
    defaults.passwd = NULL;

    // Perform bind operation
    unsigned sasl_flags = LDAP_SASL_QUIET;
    const int result_sasl = ldap_sasl_interactive_bind_s(ld, NULL,defaults.mech, NULL, NULL, sasl_flags, sasl_interact_gssapi, &defaults);

    ldap_memfree(defaults.realm);
    ldap_memfree(defaults.authcid);
    ldap_memfree(defaults.authzid);
    if (result_sasl != LDAP_SUCCESS) {
        result = AD_LDAP_ERROR;
        
        goto end;
    }

    // NOTE: not using this for now but might need later
    // The Man says: this function is used when an application needs to bind to another server in order to follow a referral or search continuation reference
    // ldap_set_rebind_proc(ld, sasl_rebind_gssapi, NULL);

    end:
    {
        if (result == AD_SUCCESS) {
            *ld_out = ld;
        } else {
            ldap_memfree(ld);
            *ld_out = NULL;
        }

        return result;
    }
}

size_t ad_array_size(char **array) {
    if (array == NULL) {
        return 0;
    } else {
        size_t count = 0;

        for (int i = 0; array[i] != NULL; i++) {
            count++;
        }

        return count;
    }
}

void ad_array_free(char **array) {
    if (array != NULL) {
        for (int i = 0; array[i] != NULL; i++) {
            free(array[i]);
        }

        free(array);
    }
}

void ad_2d_array_free(char ***array) {
    if (array != NULL) {
        for (int i = 0; array[i] != NULL; i++) {
            ad_array_free(array[i]);
        }

        free(array);
    }
}

int ad_search(LDAP *ld, const char *filter, const char* search_base, char ***list_out) {
    int result = AD_SUCCESS;

    char **list = NULL;
    LDAPMessage *res;

    char *attrs[] = {"1.1", NULL};
    const int result_search = ldap_search_ext_s(ld, search_base, LDAP_SCOPE_SUBTREE, filter, attrs, 1, NULL, NULL, NULL, LDAP_NO_LIMIT, &res);
    if (result_search != LDAP_SUCCESS) {
        result = AD_LDAP_ERROR;

        goto end;
    }

    const int entries_count = ldap_count_entries(ld, res);
    list = calloc(entries_count + 1, sizeof(char *));

    int i = 0;
    for (LDAPMessage *entry = ldap_first_entry(ld, res); entry != NULL; entry = ldap_next_entry(ld, entry), i++) {
        char *entry_dn = ldap_get_dn(ld, entry);
        list[i] = strdup(entry_dn);
        ldap_memfree(entry_dn);
    }

    end:
    {
        ldap_msgfree(res);

        if (result == AD_SUCCESS) {
            *list_out = list;
        } else {
            *list_out = NULL;
        }

        return result;
    }
}

int ad_list(LDAP *ld, const char *dn, char ***list_out) {
    int result = AD_SUCCESS;

    LDAPMessage *res;
    char **list = NULL;

    char *attrs[] = {"1.1", NULL};

    const int result_search = ldap_search_ext_s(ld, dn, LDAP_SCOPE_ONELEVEL, "(objectclass=*)", attrs, 0, NULL, NULL, NULL, LDAP_NO_LIMIT, &res);
    if (result_search != LDAP_SUCCESS) {
        result = AD_LDAP_ERROR;

        goto end;
    }

    const int entries_count = ldap_count_entries(ld, res);
    list = calloc(entries_count + 1, sizeof(char *));

    int i = 0;
    for (LDAPMessage *entry = ldap_first_entry(ld, res); entry != NULL; entry = ldap_next_entry(ld, entry), i++) {
        char *entry_dn = ldap_get_dn(ld, entry);
        list[i] = strdup(entry_dn);
        ldap_memfree(entry_dn);
    }

    end:
    {
        ldap_msgfree(res);

        if (result == AD_SUCCESS) {
            *list_out = list;
        } else {
            *list_out = NULL;
            ad_array_free(list);
        }

        return result;
    }
}

int ad_get_attribute(LDAP *ld, const char *dn, const char *attribute, char ***values_out) {
    int result = AD_SUCCESS;

    LDAPMessage *res;
    struct berval **values_ldap = NULL;
    char **values = NULL;

    const int result_get = ad_get_all_attributes_internal(ld, dn, attribute, &res);
    if (result_get != AD_SUCCESS) {
        result = result_get;

        goto end;
    }

    LDAPMessage *entry = ldap_first_entry(ld, res);

    values_ldap = ldap_get_values_len(ld, entry, attribute);
    if (values_ldap == NULL) {
        result = AD_LDAP_ERROR;

        goto end;
    }

    const int values_count = ldap_count_values_len(values_ldap);

    values = calloc(values_count + 1, sizeof(char *));
    for (int i = 0; i < values_count; i++) {
        struct berval value_berval = *values_ldap[i];
        values[i] = strdup(value_berval.bv_val);
    }

    end:
    {
        ldap_msgfree(res);
        ldap_value_free_len(values_ldap);

        if (result == AD_SUCCESS) {
            *values_out = values;
        } else {
            *values_out = NULL;
            ad_array_free(values);
        }

        return result;
    }
}

int ad_get_all_attributes(LDAP *ld, const char *dn, char ****attributes_out) {
    int result = AD_SUCCESS;

    char ***attributes = NULL;
    LDAPMessage *res;

    const int result_get = ad_get_all_attributes_internal(ld, dn, "*", &res);
    if (result_get != AD_SUCCESS) {
        result = result_get;

        goto end;
    }

    LDAPMessage *entry = ldap_first_entry(ld, res);

    // Count attributes
    int attributes_count = 0;
    {
        BerElement *berptr;
        for (char *attr = ldap_first_attribute(ld, entry, &berptr); attr != NULL; attr = ldap_next_attribute(ld, entry, berptr)) {
            ldap_memfree(attr);
            attributes_count++;
        }
        ber_free(berptr, 0);
    }

    const int attributes_size = attributes_count + 1;
    attributes = calloc(attributes_size, sizeof(char **));

    // Copy attribute values
    BerElement *berptr;
    int attributes_i = 0;
    for (char *attr = ldap_first_attribute(ld, entry, &berptr); attr != NULL; attr = ldap_next_attribute(ld, entry, berptr)) {
        struct berval **values_ldap = ldap_get_values_len(ld, entry, attr);
        if (values_ldap == NULL) {
            result = AD_LDAP_ERROR;

            ldap_value_free_len(values_ldap);

            goto end;
        }

        const int values_count = ldap_count_values_len(values_ldap);

        const int values_size = values_count + 2;
        char **values = calloc(values_size, sizeof(char *));
        values[0] = strdup(attr);
        for (int i = 0; i < values_count; i++) {
            struct berval value_berval = *values_ldap[i];
            values[i + 1] = strdup(value_berval.bv_val);
        }

        attributes[attributes_i] = values;
        attributes_i++;

        ldap_value_free_len(values_ldap);
        ldap_memfree(attr);
    }
    ber_free(berptr, 0);

    end:
    {
        ldap_msgfree(res);

        if (result == AD_SUCCESS) {
            *attributes_out = attributes;
        } else {
            ad_2d_array_free(attributes);
            *attributes_out = NULL;
        }

        return result;
    }
}

int ad_create_user(LDAP *ld, const char *username, const char *dn) {
    int result = AD_SUCCESS;

    char *upn = NULL;
    char *domain = NULL;

    LDAPMod attr1;
    const char *class_values[] = {"user", NULL};
    attr1.mod_op = LDAP_MOD_ADD;
    attr1.mod_type = "objectClass";
    attr1.mod_values = (char **)class_values;

    LDAPMod attr2;
    const char *name_values[] = {username, NULL};
    attr2.mod_op = LDAP_MOD_ADD;
    attr2.mod_type = "sAMAccountName";
    attr2.mod_values = (char **)name_values;
    
    LDAPMod attr3;
    const char *control_values[] = {"66050", NULL};
    attr3.mod_op = LDAP_MOD_ADD;
    attr3.mod_type = "userAccountControl";
    attr3.mod_values = (char **)control_values;

    LDAPMod attr4;
    // Construct userPrincipalName
    const int result_dn2domain = dn2domain(dn, &domain);
    if (result_dn2domain != AD_SUCCESS) {
        result = result_dn2domain;

        goto end;
    }
    upn = malloc(strlen(username) + strlen(domain) + 2);
    sprintf(upn, "%s@%s", username, domain);
    const char *upn_values[] = {upn, NULL};
    attr4.mod_op = LDAP_MOD_ADD;
    attr4.mod_type = "userPrincipalName";
    attr4.mod_values = (char **)upn_values;

    LDAPMod *attrs[] = {&attr1, &attr2, &attr3, &attr4, NULL};

    const int result_add_attributes = ldap_add_ext_s(ld, dn, attrs, NULL, NULL);
    if (result_add_attributes != LDAP_SUCCESS) {
        result = AD_LDAP_ERROR;
    }

    end:
    {
        free(domain);
        free(upn);

        return result;
    }
}

int ad_create_computer(LDAP *ld, const char *name, const char *dn) {
    int result = AD_SUCCESS;

    char *account_name = NULL;

    LDAPMod attr1;
    const char *class_values[] = {"top", "person", "organizationalPerson", "user", "computer", NULL};
    attr1.mod_op = LDAP_MOD_ADD;
    attr1.mod_type = "objectClass";
    attr1.mod_values = (char **)class_values;

    LDAPMod attr2;
    // Construct sAMAccountName
    account_name = malloc(strlen(name) + 2);
    sprintf(account_name, "%s$", name);
    for (int i = 0; i < strlen(account_name); i++) {
        account_name[i] = toupper(account_name[i]);
    } 
    const char *name_values[] = {account_name, NULL};
    attr2.mod_op = LDAP_MOD_ADD;
    attr2.mod_type = "sAMAccountName";
    attr2.mod_values = (char **)name_values;

    LDAPMod attr3;
    const char *control_values[] = {"4128", NULL};
    attr3.mod_op = LDAP_MOD_ADD;
    attr3.mod_type = "userAccountControl";
    attr3.mod_values = (char **)control_values;

    LDAPMod *attrs[] = {&attr1, &attr2, &attr3, NULL};

    const int result_add = ldap_add_ext_s(ld, dn, attrs, NULL, NULL);
    if (result_add != LDAP_SUCCESS) {
        result = AD_LDAP_ERROR;
    }

    free(account_name);

    return result;
}

int ad_create_ou(LDAP *ld, const char *ou_name, const char *dn) {
    int result = AD_SUCCESS;

    LDAPMod attr1;
    char *class_values[] = {"organizationalUnit", NULL};
    attr1.mod_op = LDAP_MOD_ADD;
    attr1.mod_type = "objectClass";
    attr1.mod_values = class_values;

    LDAPMod attr2;
    const char *name_values[] = {ou_name, NULL};
    attr2.mod_op = LDAP_MOD_ADD;
    attr2.mod_type = "name";
    attr2.mod_values = (char **)name_values;
    
    LDAPMod *attrs[] = {&attr1, &attr2, NULL};

    const int result_add = ldap_add_ext_s(ld, dn, attrs, NULL, NULL);
    if (result_add != LDAP_SUCCESS) {
        result = AD_LDAP_ERROR;
    }

    return result;
}

int ad_create_group(LDAP *ld, const char *group_name, const char *dn) {
    int result = AD_SUCCESS;

    LDAPMod attr1;
    const char *class_values[] = {"group", NULL};
    attr1.mod_op = LDAP_MOD_ADD;
    attr1.mod_type = "objectClass";
    attr1.mod_values = (char **)class_values;

    LDAPMod attr2;
    const char *name_values[] = {group_name, NULL};
    attr2.mod_op = LDAP_MOD_ADD;
    attr2.mod_type = "name";
    attr2.mod_values = (char **)name_values;
    
    LDAPMod attr3;
    const char *account_name_values[] = {group_name, NULL};
    attr3.mod_op = LDAP_MOD_ADD;
    attr3.mod_type = "sAMAccountName";
    attr3.mod_values = (char **)account_name_values;

    LDAPMod *attrs[] = {&attr1, &attr2, &attr3, NULL};

    const int result_add = ldap_add_ext_s(ld, dn, attrs, NULL, NULL);
    if (result_add != LDAP_SUCCESS) {
        result = AD_LDAP_ERROR;
    }

    return result;
}

int ad_delete(LDAP *ld, const char *dn) {
    int result = AD_SUCCESS;

    const int result_delete = ldap_delete_ext_s(ld, dn, NULL, NULL);
    if (result_delete != LDAP_SUCCESS) {
        result = AD_LDAP_ERROR;
    }

    return result;
}

int ad_user_lock(LDAP *ld, const char *dn) {
    int result = AD_SUCCESS;

    char **flags = NULL;
    
    const int result_get_flags = ad_get_attribute(ld, dn, "userAccountControl", &flags);
<<<<<<< HEAD
    if (result_get_flags != AD_SUCCESS) {
        result = result_get_flags;
=======
    if (result_get_flags != AD_SUCCESS || flags[0] == NULL) {
        save_error("Failed to get flags");
        result = AD_INVALID_DN;
>>>>>>> d20a97f9

        goto end;
    }

    char newflags[255];
    int iflags = atoi(flags[0]);
    iflags |= 2;
    snprintf(newflags, sizeof(newflags), "%d", iflags);

    const int result_replace = ad_attribute_replace(ld, dn, "userAccountControl", newflags);
    if (result_replace != AD_SUCCESS) {
        result = result_replace;

        goto end;
    }

    end:
    {
        ad_array_free(flags);
         
        return result;
    }
}

int ad_user_unlock(LDAP *ld, const char *dn) {
    int result = AD_SUCCESS;

    char **flags = NULL;

    const int result_get_flags = ad_get_attribute(ld, dn, "userAccountControl", &flags);
<<<<<<< HEAD
    if (result_get_flags != AD_SUCCESS) {
        // Failed to get flags
        result = result_get_flags;
=======
    if (result_get_flags != AD_SUCCESS || flags[0] == NULL) {
        save_error("Failed to get flags");
        result = AD_INVALID_DN;
>>>>>>> d20a97f9
        
        goto end;
    }

    int iflags = atoi(flags[0]);
    if (iflags & 2) {
        iflags ^= 2;

        char newflags[255];
        snprintf(newflags, sizeof(newflags), "%d", iflags);
        const int result_replace = ad_attribute_replace(ld, dn, "userAccountControl", newflags);
        if (result_replace != AD_SUCCESS) {
            // Failed to replace userAccountControl
            result = result_replace;

            goto end;
        }
    }

    end:
    {
        ad_array_free(flags);

        return result;
    }
}

int ad_user_set_pass(LDAP *ld, const char *dn, const char *password) {
    int result = AD_SUCCESS;
    
    char quoted_password[MAX_PASSWORD_LENGTH + 2];
    char unicode_password[(MAX_PASSWORD_LENGTH + 2) * 2];

    // Put quotes around the password
    snprintf(quoted_password, sizeof(quoted_password), "\"%s\"", password);
    // Unicode the password
    memset(unicode_password, 0, sizeof(unicode_password));
    for (int i = 0; i < strlen(quoted_password); i++) {
        unicode_password[i * 2] = quoted_password[i];
    }

    struct berval pw;
    pw.bv_val = unicode_password;
    pw.bv_len = strlen(quoted_password) * 2;

    struct berval *bervalues[] = {&pw, NULL};

    LDAPMod attr1;
    attr1.mod_type = "unicodePwd";
    attr1.mod_op = LDAP_MOD_REPLACE | LDAP_MOD_BVALUES;
    attr1.mod_bvalues = bervalues;

    LDAPMod *attrs[] = {&attr1, NULL};

    const int result_modify = ldap_modify_ext_s(ld, dn, attrs, NULL, NULL);
    if (result_modify != LDAP_SUCCESS) {
        result = AD_LDAP_ERROR;
    }

    return result;
}

int ad_attribute_add(LDAP *ld, const char *dn, const char *attribute, const char *value) {
    int result = AD_SUCCESS;

    LDAPMod attr;
    const char *values[] = {value, NULL};
    attr.mod_op = LDAP_MOD_ADD;
    attr.mod_type = (char *)attribute;
    attr.mod_values = (char **)values;
    
    LDAPMod *attrs[] = {&attr, NULL};

    const int result_modify = ldap_modify_ext_s(ld, dn, attrs, NULL, NULL);
    if (result_modify != LDAP_SUCCESS) {
        result = AD_LDAP_ERROR;
    }

    return result;
}

int ad_attribute_add_binary(LDAP *ld, const char *dn, const char *attribute, const char *data, int data_length) {
    int result = AD_SUCCESS;

    char *data_copy = strdup(data);

    struct berval ber_data;
    ber_data.bv_val = data_copy;
    ber_data.bv_len = data_length;

    struct berval *values[] = {&ber_data, NULL};

    LDAPMod attr;
    attr.mod_op = LDAP_MOD_ADD | LDAP_MOD_BVALUES;
    attr.mod_type = (char *)attribute;
    attr.mod_bvalues = values;
    
    LDAPMod *attrs[] = {&attr, NULL};

    const int result_modify = ldap_modify_ext_s(ld, dn, attrs, NULL, NULL);

    if (result_modify != LDAP_SUCCESS) {
        result = AD_LDAP_ERROR;

        goto end;
    }

    end:
    {
        free(data_copy);

        return result;
    }
}

int ad_attribute_replace(LDAP *ld, const char *dn, const char *attribute, const char *value) {
    int result = AD_SUCCESS;
    
    LDAPMod attr;
    const char *values[] = {value, NULL};
    attr.mod_op = LDAP_MOD_REPLACE;
    attr.mod_type = (char *)attribute;
    attr.mod_values = (char **)values;
    
    LDAPMod *attrs[] = {&attr, NULL};

    const int result_modify = ldap_modify_ext_s(ld, dn, attrs, NULL, NULL);
    if (result_modify != LDAP_SUCCESS) {
        result = AD_LDAP_ERROR;
    }

    return result;
}

int ad_attribute_replace_binary(LDAP *ld, const char *dn, const char *attribute, const char *data, int data_length) {
    int result = AD_SUCCESS;

    char *data_copy = strdup(data);

    struct berval ber_data;
    ber_data.bv_val = data_copy;
    ber_data.bv_len = data_length;

    LDAPMod attr;
    struct berval *values[] = {&ber_data, NULL};
    attr.mod_op = LDAP_MOD_REPLACE|LDAP_MOD_BVALUES;
    attr.mod_type = (char *)attribute;
    attr.mod_bvalues = values;
    
    LDAPMod *attrs[] = {&attr, NULL};

    const int result_modify = ldap_modify_ext_s(ld, dn, attrs, NULL, NULL);
    if (result_modify != LDAP_SUCCESS) {
        result = AD_LDAP_ERROR;
    }

    free(data_copy);

    return result;
}

int ad_attribute_delete(LDAP *ld, const char *dn, const char *attribute, const char *value) {
    int result = AD_SUCCESS;
    
    LDAPMod attr;
    const char *values[] = {value, NULL};
    attr.mod_op = LDAP_MOD_DELETE;
    attr.mod_type = (char *)attribute;
    attr.mod_values = (char **)values;
    
    LDAPMod *attrs[] = {&attr, NULL};

    const int result_modify = ldap_modify_ext_s(ld, dn, attrs, NULL, NULL);
    if (result_modify != LDAP_SUCCESS) {
        result = AD_LDAP_ERROR;
    }

    return result;
}

int ad_rename(LDAP *ld, const char *dn, const char *new_rdn) {
    int result = AD_SUCCESS;

    const int result_rename = ldap_rename_s(ld, dn, new_rdn, NULL, 1, NULL, NULL);
    if (result_rename != LDAP_SUCCESS) {
        result = AD_LDAP_ERROR;
    }

    return result;
}

int ad_rename_user(LDAP *ld, const char *dn, const char *new_name) {
    int result = AD_SUCCESS;

    char* new_rdn = NULL;
    char* domain = NULL;
    char* upn = NULL;

    const int result_replace_name = ad_attribute_replace(ld, dn, "sAMAccountName", new_name);
    if (result_replace_name != AD_SUCCESS) {
        // Failed to change sAMAccountName
        result = result_replace_name;

        goto end;
    }

    // Construct userPrincipalName
    const int result_dn2domain = dn2domain(dn, &domain);
    if (result_dn2domain != AD_SUCCESS) {
        result = result_dn2domain;

        goto end;
    }
    upn = malloc(strlen(new_name) + strlen(domain) + 2);
    sprintf(upn, "%s@%s", new_name, domain);

    const int result_replace_upn = ad_attribute_replace(ld, dn, "userPrincipalName", upn);
    if (result_replace_upn != AD_SUCCESS) {
        // Failed to change userPrincipalName
        result = result_replace_upn;

        goto end;
    }

    new_rdn = malloc(strlen(new_name) + 4);
    sprintf(new_rdn, "cn=%s", new_name);

    const int result_rename = ad_rename(ld, dn, new_rdn);
    if (result_rename != AD_SUCCESS) {
        result = result_rename;

        goto end;
    }

    end:
    {
        free(domain);
        free(upn);
        free(new_rdn);

        return result;
    }
}

int ad_rename_group(LDAP *ld, const char *dn, const char *new_name) {
    int result = AD_SUCCESS;

    char *new_rdn = NULL;

    const int result_replace = ad_attribute_replace(ld, dn, "sAMAccountName", new_name);
    if (result_replace != AD_SUCCESS) {
        // Failed to change sAMAccountName
        result = result_replace;

        goto end;
    }

    new_rdn = malloc(strlen(new_name) + 4);
    sprintf(new_rdn, "cn=%s", new_name);

    const int result_rename = ldap_rename_s(ld, dn, new_rdn, NULL, 1, NULL, NULL);
    if (result_rename != LDAP_SUCCESS) {
        result = AD_LDAP_ERROR;

        goto end;
    }

    end:
    {
        free(new_rdn);

        return result;
    }
}

int ad_move_user(LDAP *ld, const char *current_dn, const char *new_container) {
    int result = AD_SUCCESS;

    char **username = NULL;
    char *domain = NULL;
    char *upn = NULL;

    const int result_get_username = ad_get_attribute(ld, current_dn, "sAMAccountName", &username);
<<<<<<< HEAD
    if (result_get_username != AD_SUCCESS) {
        // Failed to get sAMAccountName
        result = result_get_username;
=======
    if (result_get_username != AD_SUCCESS || username[0] == NULL) {
        save_error("Failed to get sAMAccountName");
        result = AD_INVALID_DN;
>>>>>>> d20a97f9

        goto end;
    }

    // Construct userPrincipalName
    const int result_dn2domain = dn2domain(new_container, &domain);
    if (AD_SUCCESS != result_dn2domain) {
        result = result_dn2domain;

        goto end;
    }
    upn = malloc(strlen(username[0]) + strlen(domain) + 2);
    sprintf(upn, "%s@%s", username[0], domain);

    // Modify userPrincipalName in case of domain change
    const int result_replace = ad_attribute_replace(ld, current_dn, "userPrincipalName", upn);
    if (result_replace != AD_SUCCESS) {
        // Failed to change userPrincipalName
        result = result_replace;

        goto end;
    }

    const int result_move = ad_move(ld, current_dn, new_container);
    if (result_move != AD_SUCCESS) {
        result = result_move;

        goto end;
    }
    
    end:
    {
        ad_array_free(username);
        free(domain);
        free(upn);

        return result;
    }
}

int ad_move(LDAP *ld, const char *current_dn, const char *new_container) {
    int result = AD_SUCCESS;

    char *rdn = strdup(current_dn);

    char *comma_ptr = strchr(rdn, ',');
    if (comma_ptr == NULL) {
        // Failed to extract RDN from DN
        result = AD_INVALID_DN;

        goto end;
    }
    *comma_ptr = '\0';

    const int result_rename = ldap_rename_s(ld, current_dn, rdn, new_container, 1, NULL, NULL);
    if (result_rename != LDAP_SUCCESS) {
        result = AD_LDAP_ERROR;

        goto end;
    }

    end:
    {
        free(rdn);

        return result;
    }
}

int ad_group_add_user(LDAP *ld, const char *group_dn, const char *user_dn) {
    return ad_attribute_add(ld, group_dn, "member", user_dn);
}

int ad_group_remove_user(LDAP *ld, const char *group_dn, const char *user_dn) {
    return ad_attribute_delete(ld, group_dn, "member", user_dn);
}

/**
 * Convert a distinguished name into the domain controller
 * dns domain, eg: "ou=users,dc=example,dc=com" returns
 * "example.com".
 * domain should be freed using free()
 */
int dn2domain(const char *dn, char **domain_out) {
    int result = AD_SUCCESS;
    
    LDAPDN exp_dn = NULL;
    char *domain = NULL;

    // Explode dn
    const int result_str2dn = ldap_str2dn(dn, &exp_dn, LDAP_DN_FORMAT_LDAPV3);
    if (result_str2dn != LDAP_SUCCESS) {
        result = AD_INVALID_DN;

        goto end;
    }

    // Iterate over RDNs, extracting the domain part
    domain = calloc(MAX_DN_LENGTH, sizeof(char));
    for (int i = 0; exp_dn[i] != NULL; i++) {
        // NOTE: rdn can be multi-valued but we only process the first value
        LDAPRDN rdns = exp_dn[i];
        LDAPAVA *rdn = rdns[0];

        if (rdn == NULL) {
            result = AD_INVALID_DN;

            goto end;
        }

        // NOTE: BER/DER encoded attributes are unsupported
        const bool string_encoding = (rdn->la_flags & LDAP_AVA_STRING);
        if (!string_encoding) {
            result = AD_INVALID_DN;

            goto end;
        }

        // Save rdn if it's part of domain string
        const bool rdn_is_part_of_domain = (strncasecmp("DC", rdn[0].la_attr.bv_val, 2) == 0);
        if (rdn_is_part_of_domain) {
            strncat(domain, rdn[0].la_value.bv_val, MAX_DN_LENGTH - strlen(domain) - 1);
            strncat(domain, ".", MAX_DN_LENGTH - strlen(domain) - 1);
        }
    }

    // Convert domain to lower case
    for (int i = 0; i < strlen(domain); i++) {
        domain[i] = tolower(domain[i]);
    }

    // Remove last '.'
    if (strlen(domain) > 0) {
        domain[strlen(domain) - 1] = '\0';
    }

    end:
    {
        ldap_dnfree(exp_dn);

<<<<<<< HEAD
    if (result == AD_SUCCESS) {
        *domain_out = domain;
    } else {
        *domain_out = NULL;
        free(domain);
    }
=======
        if (result == AD_SUCCESS) {
            *domain_out = domain;
        } else {
            *domain_out = NULL;
            free(domain);
            save_error("Failed to convert DN to Domain");
        }
>>>>>>> d20a97f9

        return result;
    }
}

/**
 * Callback for ldap_sasl_interactive_bind_s
 */
int sasl_interact_gssapi(LDAP *ld, unsigned flags, void *indefaults, void *in) {
    sasl_defaults_gssapi *defaults = indefaults;
    sasl_interact_t *interact = (sasl_interact_t*)in;

    if (ld == NULL) {
        return LDAP_PARAM_ERROR;
    }

    while (interact->id != SASL_CB_LIST_END) {
        const char *dflt = interact->defresult;

        switch (interact->id) {
            case SASL_CB_GETREALM:
            if (defaults)
                dflt = defaults->realm;
            break;
            case SASL_CB_AUTHNAME:
            if (defaults)
                dflt = defaults->authcid;
            break;
            case SASL_CB_PASS:
            if (defaults)
                dflt = defaults->passwd;
            break;
            case SASL_CB_USER:
            if (defaults)
                dflt = defaults->authzid;
            break;
            case SASL_CB_NOECHOPROMPT:
            break;
            case SASL_CB_ECHOPROMPT:
            break;
        }

        if (dflt && !*dflt) {
            dflt = NULL;
        }

        /* input must be empty */
        interact->result = (dflt && *dflt) ? dflt : "";
        interact->len = strlen(interact->result);
        interact++;
    }

    return LDAP_SUCCESS;
}

/**
 * Perform a query for dname and output hosts
 * dname is a combination of protocols (ldap, tcp), domain and site
 * NOTE: this is rewritten from
 * https://github.com/paleg/libadclient/blob/master/adclient.cpp
 * which itself is copied from
 * https://www.ccnx.org/releases/latest/doc/ccode/html/ccndc-srv_8c_source.html
 * Another example of similar procedure:
 * https://www.gnu.org/software/shishi/coverage/shishi/lib/resolv.c.gcov.html
 */
int query_server_for_hosts(const char *dname, char ***hosts_out) {
    union dns_msg {
        HEADER header;
        unsigned char buf[NS_MAXMSG];
    } msg;

    int result = AD_SUCCESS;

    char **hosts = NULL;

    const int msg_len = res_search(dname, ns_c_in, ns_t_srv, msg.buf, sizeof(msg.buf));

    if (msg_len < 0 || msg_len < sizeof(HEADER)) {
        result = AD_ERROR;

        goto end;
    }

    const int packet_count = ntohs(msg.header.qdcount);
    const int answer_count = ntohs(msg.header.ancount);

    unsigned char *curr = msg.buf + sizeof(msg.header);
    const unsigned char *eom = msg.buf + msg_len;

    // Skip over packet records
    for (int i = packet_count; i > 0 && curr < eom; i--) {
        const int packet_len = dn_skipname(curr, eom);

        if (packet_len < 0) {
            result = AD_ERROR;

            goto end;
        }

        curr = curr + packet_len + QFIXEDSZ;
    }

    // Init hosts list
    const size_t hosts_size = answer_count + 1;
    hosts = calloc(hosts_size, sizeof(char *));

    // Process answers by collecting hosts into list
    size_t hosts_current_i = 0;
    for (int i = 0; i < answer_count; i++) {
        // Get server
        char server[NS_MAXDNAME];
        const int server_len = dn_expand(msg.buf, eom, curr, server, sizeof(server));
        if (server_len < 0) {
            result = AD_ERROR;

            goto end;
        }
        curr = curr + server_len;

        int record_type;
        int UNUSED(record_class);
        int UNUSED(ttl);
        int record_len;
        GETSHORT(record_type, curr);
        GETSHORT(record_class, curr);
        GETLONG(ttl, curr);
        GETSHORT(record_len, curr);
        
        unsigned char *record_end = curr + record_len;
        if (record_end > eom) {
            result = AD_ERROR;

            goto end;
        }

        // Skip non-server records
        if (record_type != ns_t_srv) {
            curr = record_end;

            continue;
        }

        int UNUSED(priority);
        int UNUSED(weight);
        int UNUSED(port);
        GETSHORT(priority, curr);
        GETSHORT(weight, curr);
        GETSHORT(port, curr);
        // TODO: need to save port field? maybe to incorporate into uri

        // Get host
        char host[NS_MAXDNAME];
        const int host_len = dn_expand(msg.buf, eom, curr, host, sizeof(host));
        if (host_len < 0) {
            result = AD_ERROR;

            goto end;
        }

        hosts[hosts_current_i] = strdup(host);
        hosts_current_i++;

        curr = record_end;
    }

    end:
    {
        if (result == AD_SUCCESS) {
            *hosts_out = hosts;
        } else {
            *hosts_out = NULL;
            ad_array_free(hosts);
        }

        return result;
    }
}

/**
 * Perform an attribute search on object
 * Outputs LDAPMessage res which contains results of the search
 * res should bbe freed by the caller using ldap_msgfree()
 */
int ad_get_all_attributes_internal(LDAP *ld, const char *dn, const char *attribute, LDAPMessage **res_out) {
    int result = AD_SUCCESS;

    LDAPMessage *res;

    // TODO: use paged search
    char *attrs[] = {(char *)attribute, NULL};
    const int result_search = ldap_search_ext_s(ld, dn, LDAP_SCOPE_BASE, "(objectclass=*)", attrs, 0, NULL, NULL, NULL, LDAP_NO_LIMIT, &res);
    if (result_search != LDAP_SUCCESS) {
        result = AD_LDAP_ERROR;
        
        goto end;
    }

    const int entries_count = ldap_count_entries(ld, res);
    if (entries_count == 0) {
        // No attribute entries found
        result = AD_ERROR;
        
        goto end;
    } else if (entries_count > 1) {
        // Multiple attribute entries found
        result = AD_ERROR;
        
        goto end;
    }

    end:
    {
        if (result == AD_SUCCESS) {
            *res_out = res;
        } else {
            *res_out = NULL;
            ldap_msgfree(res);
        }

<<<<<<< HEAD
    return result;
=======
        return result;
    }
}

/**
 * Use this to get result code of ldap functions that don't directly
 * return it
 */
int get_ldap_result_code(LDAP *ld) {
    int result_code;
    ldap_get_option(ld, LDAP_OPT_RESULT_CODE, &result_code);

    return result_code;
>>>>>>> d20a97f9
}<|MERGE_RESOLUTION|>--- conflicted
+++ resolved
@@ -622,14 +622,9 @@
     char **flags = NULL;
     
     const int result_get_flags = ad_get_attribute(ld, dn, "userAccountControl", &flags);
-<<<<<<< HEAD
-    if (result_get_flags != AD_SUCCESS) {
-        result = result_get_flags;
-=======
     if (result_get_flags != AD_SUCCESS || flags[0] == NULL) {
         save_error("Failed to get flags");
-        result = AD_INVALID_DN;
->>>>>>> d20a97f9
+        result = result_get_flags;
 
         goto end;
     }
@@ -660,15 +655,8 @@
     char **flags = NULL;
 
     const int result_get_flags = ad_get_attribute(ld, dn, "userAccountControl", &flags);
-<<<<<<< HEAD
-    if (result_get_flags != AD_SUCCESS) {
-        // Failed to get flags
+    if (result_get_flags != AD_SUCCESS || flags[0] == NULL) {
         result = result_get_flags;
-=======
-    if (result_get_flags != AD_SUCCESS || flags[0] == NULL) {
-        save_error("Failed to get flags");
-        result = AD_INVALID_DN;
->>>>>>> d20a97f9
         
         goto end;
     }
@@ -952,15 +940,8 @@
     char *upn = NULL;
 
     const int result_get_username = ad_get_attribute(ld, current_dn, "sAMAccountName", &username);
-<<<<<<< HEAD
-    if (result_get_username != AD_SUCCESS) {
-        // Failed to get sAMAccountName
+    if (result_get_username != AD_SUCCESS || username[0] == NULL) {
         result = result_get_username;
-=======
-    if (result_get_username != AD_SUCCESS || username[0] == NULL) {
-        save_error("Failed to get sAMAccountName");
-        result = AD_INVALID_DN;
->>>>>>> d20a97f9
 
         goto end;
     }
@@ -1101,22 +1082,12 @@
     {
         ldap_dnfree(exp_dn);
 
-<<<<<<< HEAD
-    if (result == AD_SUCCESS) {
+        if (result == AD_SUCCESS) {
         *domain_out = domain;
-    } else {
-        *domain_out = NULL;
-        free(domain);
-    }
-=======
-        if (result == AD_SUCCESS) {
-            *domain_out = domain;
         } else {
             *domain_out = NULL;
             free(domain);
-            save_error("Failed to convert DN to Domain");
-        }
->>>>>>> d20a97f9
+        }
 
         return result;
     }
@@ -1336,21 +1307,6 @@
             ldap_msgfree(res);
         }
 
-<<<<<<< HEAD
-    return result;
-=======
-        return result;
-    }
-}
-
-/**
- * Use this to get result code of ldap functions that don't directly
- * return it
- */
-int get_ldap_result_code(LDAP *ld) {
-    int result_code;
-    ldap_get_option(ld, LDAP_OPT_RESULT_CODE, &result_code);
-
-    return result_code;
->>>>>>> d20a97f9
+        return result;
+    }
 }