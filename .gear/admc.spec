%define _unpackaged_files_terminate_build 1

Name: admc
<<<<<<< HEAD
Version: 0.5.3
Release: alt1
=======
Version: 0.5.2
Release: alt1.1
>>>>>>> b7d362f5

Summary: AD editor
License: GPLv3+
Group: Other
Url: https://github.com/altlinuxteam/admc

BuildRequires(pre): cmake
BuildRequires(pre): rpm-macros-cmake
BuildRequires(pre): gcc-c++
BuildRequires(pre): qt5-base-devel
BuildRequires(pre): qt5-tools-devel
BuildRequires(pre): catch2-devel
BuildRequires(pre): cmake-modules

BuildRequires: samba-devel
BuildRequires: libldap-devel
BuildRequires: libsasl2-devel
BuildRequires: libsmbclient-devel
BuildRequires: qt5-base-common
BuildRequires: doxygen
BuildRequires: libuuid-devel
BuildRequires: glib2-devel
BuildRequires: libpcre-devel
BuildRequires: libkrb5-devel

Requires: libldap
Requires: libsasl2
Requires: libsmbclient
Requires: libuuid
Requires: qt5-base-common
Requires: libqt5-help
Requires: glib2
Requires: libkrb5

Source0: %name-%version.tar

%package test
Summary: Tests for ADMC
Group: Other

%description
AD editor

%description test
Tests for ADMC

%prep
%setup -q

%build
%cmake -DCMAKE_INSTALL_LIBDIR=%_libdir
%cmake_build

%install
%cmake_install

%files
%doc README.md
%_docdir/admc/admc.qch
%_bindir/admc
%_libdir/libadldap.so
%_man1dir/admc*

%files test
%_libdir/libadmctest.so
%_bindir/admc_test_object_menu
%_bindir/admc_test_unlock_edit
%_bindir/admc_test_upn_edit
%_bindir/admc_test_string_edit
%_bindir/admc_test_country_edit
%_bindir/admc_test_gplink
%_bindir/admc_test_ad_interface
%_bindir/admc_test_select_base_widget
%_bindir/admc_test_filter_widget
%_bindir/admc_test_security_tab
%_bindir/admc_test_attributes_tab
%_bindir/admc_test_member_of_tab
%_bindir/admc_test_members_tab
%_bindir/admc_test_select_object_dialog
%_bindir/admc_test_logon_hours_dialog
%_bindir/admc_test_logon_computers

%changelog
<<<<<<< HEAD
* Mon Jun 21 2021 Dmitry Degtyarev <kevl@altlinux.org> 0.5.3-alt1
- 0.5.3
=======
* Sun May 30 2021 Arseny Maslennikov <arseny@altlinux.org> 0.5.2-alt1.1
- NMU: spec: adapted to new cmake macros.
>>>>>>> b7d362f5

* Wed May 12 2021 Dmitry Degtyarev <kevl@altlinux.org> 0.5.2-alt1
- 0.5.2

* Fri Apr 23 2021 Dmitry Degtyarev <kevl@altlinux.org> 0.5.1-alt1
- 0.5.1

* Thu Apr 22 2021 Dmitry Degtyarev <kevl@altlinux.org> 0.5.0-alt1
- 0.5.0

* Tue Mar 02 2021 Dmitry Degtyarev <kevl@altlinux.org> 0.4.1-alt1
- 0.4.1

* Mon Feb 15 2021 Dmitry Degtyarev <kevl@altlinux.org> 0.4.0-alt1
- 0.4.0

* Sun Dec 27 2020 Alexey Shabalin <shaba@altlinux.org> 0.3.1-alt2
- Delete openldap package from requires.

* Tue Jul 28 2020 Dmitry Degtyarev <kevl@altlinux.org> 0.3.1-alt1
- Fixed login dialog closing app
- Fixed app sometimes segfaulting when reading ber format attributes

* Fri Jul 24 2020 Igor Chudov <nir@altlinux.org> 0.3.0-alt1
- Build ADMC for all architectures

* Fri Jul 24 2020 Igor Chudov <nir@altlinux.org> 0.2.0-alt1
- Translations added
- Logon dialog implemented
- libadldap improved
- Various UI improvements added

* Thu May 21 2020 Igor Chudov <nir@altlinux.org> 0.1.0-alt1
- Initial build
<|MERGE_RESOLUTION|>--- conflicted
+++ resolved
@@ -1,13 +1,8 @@
 %define _unpackaged_files_terminate_build 1
 
 Name: admc
-<<<<<<< HEAD
 Version: 0.5.3
 Release: alt1
-=======
-Version: 0.5.2
-Release: alt1.1
->>>>>>> b7d362f5
 
 Summary: AD editor
 License: GPLv3+
@@ -91,13 +86,11 @@
 %_bindir/admc_test_logon_computers
 
 %changelog
-<<<<<<< HEAD
 * Mon Jun 21 2021 Dmitry Degtyarev <kevl@altlinux.org> 0.5.3-alt1
 - 0.5.3
-=======
+
 * Sun May 30 2021 Arseny Maslennikov <arseny@altlinux.org> 0.5.2-alt1.1
 - NMU: spec: adapted to new cmake macros.
->>>>>>> b7d362f5
 
 * Wed May 12 2021 Dmitry Degtyarev <kevl@altlinux.org> 0.5.2-alt1
 - 0.5.2
